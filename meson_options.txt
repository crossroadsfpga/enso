--- conflicted
+++ resolved
@@ -6,9 +6,5 @@
        description: 'Buffer size used by each software enso pipe')
 option('latency_opt', type: 'boolean', value: true,
        description: 'Optimize for latency')
-<<<<<<< HEAD
-option('dev_backend', type: 'combo', choices: ['intel_fpga', 'software', 'hybrid'],
-=======
 option('dev_backend', type: 'combo', choices: ['intel_fpga', 'hybrid'],
->>>>>>> c0dfa0f1
        value: 'intel_fpga', description: 'Device backend to use')
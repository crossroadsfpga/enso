--- conflicted
+++ resolved
@@ -4,7 +4,6 @@
 
 Ensō is a high-performance streaming interface for NIC-application communication.
 
-<<<<<<< HEAD
 Ensō's design encompasses both *hardware* and *software*. The hardware component targets an FPGA NIC[^1] and implements the Ensō interface. The software component uses this interface and exposes simple communication primitives called [Ensō Pipes](primitives/rx_enso_pipe.md). Applications can use Ensō Pipes to send and receive data in different formats, such as raw packets, application-level messages, or TCP-like byte streams.
 
 [^1]: Network Interface Cards (NICs) are the hardware devices that connect a computer to the network. They are responsible for transmitting data from the CPU to the network and vice versa. FPGAs are reconfigurable hardware devices. They can be reconfigured to implement arbitrary hardware designs. Here we use an FPGA to implement a NIC with the Ensō interface but the same interface could also be implemented in a traditional fixed-function hardware.
@@ -22,48 +21,5 @@
 
 - [Setup](getting_started.md)
 - Understanding the primitives: [RX Ensō Pipe](primitives/rx_enso_pipe.md), [TX Ensō Pipe](primitives/tx_enso_pipe.md), [RX/TX Ensō Pipe](primitives/rx_tx_enso_pipe.md)
-<<<<<<< HEAD
-- API References: [Software](/software), [Hardware](/hardware)
-=======
-Ensō's design encompasses both *hardware* and *software*. The hardware component targets an FPGA-based NIC and implements the Ensō interface. The software component uses this interface and exposes a simple communication primitive called [Ensō Pipe](enso_pipe.md). Applications can use Ensō Pipes to send and receive data in different formats, such as raw packets, application-level messages, or TCP-like byte streams.
-
-*[NIC]: Network Interface Card
-
-## Why Ensō?
-
-Traditionally, NICs expose a *packetized* interface that software (applications or the kernel) must use to communicate with the NIC. Using this packetized interface has two main drawbacks:
-
-- **Flexibility:** While NICs were traditionally in charge of delivering raw packets to software, an increasing amount of high-level functionality is now performed on the NIC. The packetized interface, however, forces data to be fragmented into packets that are then scattered across memory. This prevents the NIC and the application from communicating efficiently using higher-level abstractions such as application-level messages or TCP streams.
-- **Performance:** By forcing hardware and software to synchronize buffers for every packet, the packetized interface imposes significant per-packet overhead both in terms of CPU cycles as well as PCIe bandwidth. This results in significant performance degradation, in particular when using small requests.
-
-## Overview
-
-Ensō implements a new paradigm for NIC-application communication that relies on a streaming abstraction. This abstraction allows a contiguous stream of bytes to be exchanged between the NIC and the application. These streams of bytes can be used to represent *arbitrary* data, including packets, application-level messages, or even a TCP-style bytestream.
-
-In Ensō, applications communicate directly with the NIC through [Ensō Pipes](enso_pipe.md).
-
-<!-- - We need something that shows the flexibility here. -->
-
-## Performance
-
-<!-- ## Getting Started
-
-
-- Getting started
-- Primitives
-- Examples
-- Developer Guide
-    - Development Environment
-    - Code Style
-- Software Reference
-- Hardware Reference
-    - FPGA Counters
-    - FPGA Registers
-    - FPGA Memory Mapped Registers
-    - Modules (automatically generated)
--->
->>>>>>> cae2741 (Adding docs)
-=======
 - Examples: [Echo Server](https://github.com/crossroadsfpga/enso/blob/master/software/examples/echo.cpp), [Packet Capture](https://github.com/crossroadsfpga/enso/blob/master/software/examples/capture.cpp), [EnsōGen Packet Generator](https://github.com/crossroadsfpga/enso/blob/master/software/examples/ensogen.cpp)
-- API References: [Software](software), [Hardware](hardware)
->>>>>>> 943d32e8
+- API References: [Software](software), [Hardware](hardware)
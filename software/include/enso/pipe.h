--- conflicted
+++ resolved
@@ -309,7 +309,6 @@
    */
   bool GetRoundRobinStatus() noexcept;
 
-<<<<<<< HEAD
   /**
    * @brief Sends a certain number of bytes to the device. This is designed to
    * be used by a TxPipe object.
@@ -333,8 +332,6 @@
    */
   int GetNotifQueueId() noexcept;
 
-=======
->>>>>>> af733041
  private:
   struct TxPendingRequest {
     int pipe_id;

--- conflicted
+++ resolved
@@ -69,10 +69,10 @@
     struct NotificationBufPair* notification_buf_pair, void** buf);
 
 /**
-* @brief Entry point for kthreads.
-*
-* @param arg Arguments for function: should be the kthread_t* object.
-*/
+ * @brief Entry point for kthreads.
+ *
+ * @param arg Arguments for function: should be the kthread_t* object.
+ */
 void* kthread_entry(void* arg);
 
 /**
@@ -146,39 +146,6 @@
    */
   TxPipe* AllocateTxPipe(uint8_t* buf = nullptr) noexcept;
 
-<<<<<<< HEAD
-  /**
-   * @brief Retrieves the number of fallback queues for this device.
-   */
-  int GetNbFallbackQueues() noexcept;
-
-  /**
-   * @brief Sets the round robin status for the device.
-   *
-   * @param round_robin Whether to enable or disable round robin.
-   *
-   * @return 0 on success, -1 on failure.
-   */
-  int SetRrStatus(bool rr_status) noexcept;
-
-  /**
-   * @brief Gets the round robin status for the device.
-   *
-   * @return 0 if round robin is disabled, 1 if round robin is enabled, -1 on
-   *         failure.
-   */
-  bool GetRrStatus() noexcept;
-
-  /**
-   * @brief Applies the config described by the given transmission notification
-   * by sending the notification to the NIC.
-   *
-   * @return 0 on success, -1 on failure.
-   */
-  int ApplyConfig(struct TxNotification* notification);
-
-=======
->>>>>>> 42e1ac01
   /**
    * @brief Allocates an RX/TX pipe.
    *
@@ -199,11 +166,7 @@
   RxTxPipe* AllocateRxTxPipe(bool fallback = false) noexcept;
 
   /**
-<<<<<<< HEAD
-   * @brief Gets the next RX notification object for this device.
-=======
    * @brief Gets the next RX notification received by this device.
->>>>>>> 42e1ac01
    */
   struct RxNotification* NextRxNotif();
 
@@ -376,8 +339,6 @@
   void Send(int tx_enso_pipe_id, uint64_t phys_addr, uint32_t nb_bytes);
 
   /**
-<<<<<<< HEAD
-=======
    * @brief Applies the config described by the given transmission notification.
    *
    * @return 0 on success, -1 on failure.
@@ -385,7 +346,6 @@
   int ApplyConfig(struct TxNotification* notification);
 
   /**
->>>>>>> 42e1ac01
    * @brief Gets the ID of the notification buffer for this device.
    */
   int GetNotifQueueId() noexcept;
@@ -417,11 +377,7 @@
   /**
    * @brief Initializes the device.
    *
-<<<<<<< HEAD
    * @param uthread_id ID of the uthread creating this device.
-=======
-   * @param application_id ID of the application creating this device.
->>>>>>> 42e1ac01
    *
    * @return 0 on success and a non-zero error code on failure.
    */

--- conflicted
+++ resolved
@@ -48,11 +48,7 @@
 
 #include <array>
 #include <cassert>
-<<<<<<< HEAD
-#include <fastscheduler/defs.hpp>
-=======
 #include <chrono>
->>>>>>> cae77394
 #include <functional>
 #include <iostream>
 #include <memory>

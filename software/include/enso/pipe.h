/*
 * Copyright (c) 2023, Carnegie Mellon University
 *
 * Redistribution and use in source and binary forms, with or without
 * modification, are permitted (subject to the limitations in the disclaimer
 * below) provided that the following conditions are met:
 *
 *      * Redistributions of source code must retain the above copyright notice,
 *      this list of conditions and the following disclaimer.
 *
 *      * Redistributions in binary form must reproduce the above copyright
 *      notice, this list of conditions and the following disclaimer in the
 *      documentation and/or other materials provided with the distribution.
 *
 *      * Neither the name of the copyright holder nor the names of its
 *      contributors may be used to endorse or promote products derived from
 *      this software without specific prior written permission.
 *
 * NO EXPRESS OR IMPLIED LICENSES TO ANY PARTY'S PATENT RIGHTS ARE GRANTED BY
 * THIS LICENSE. THIS SOFTWARE IS PROVIDED BY THE COPYRIGHT HOLDERS AND
 * CONTRIBUTORS "AS IS" AND ANY EXPRESS OR IMPLIED WARRANTIES, INCLUDING, BUT
 * NOT LIMITED TO, THE IMPLIED WARRANTIES OF MERCHANTABILITY AND FITNESS FOR A
 * PARTICULAR PURPOSE ARE DISCLAIMED. IN NO EVENT SHALL THE COPYRIGHT HOLDER OR
 * CONTRIBUTORS BE LIABLE FOR ANY DIRECT, INDIRECT, INCIDENTAL, SPECIAL,
 * EXEMPLARY, OR CONSEQUENTIAL DAMAGES (INCLUDING, BUT NOT LIMITED TO,
 * PROCUREMENT OF SUBSTITUTE GOODS OR SERVICES; LOSS OF USE, DATA, OR PROFITS;
 * OR BUSINESS INTERRUPTION) HOWEVER CAUSED AND ON ANY THEORY OF LIABILITY,
 * WHETHER IN CONTRACT, STRICT LIABILITY, OR TORT (INCLUDING NEGLIGENCE OR
 * OTHERWISE) ARISING IN ANY WAY OUT OF THE USE OF THIS SOFTWARE, EVEN IF
 * ADVISED OF THE POSSIBILITY OF SUCH DAMAGE.
 */

/**
 * @file
 * @brief Enso Pipe API. We define RX, TX, and RX/TX pipes as well as the Device
 * class that manages them. All of these classes are quite coupled, so we define
 * them all in this file.
 *
 * @author Hugo Sadok <sadok@cmu.edu>
 */

#ifndef SOFTWARE_INCLUDE_ENSO_PIPE_H_
#define SOFTWARE_INCLUDE_ENSO_PIPE_H_

#include <enso/consts.h>
#include <enso/helpers.h>
#include <enso/internals.h>

#include <array>
#include <cassert>
#include <functional>
#include <iostream>
#include <memory>
#include <string>
#include <vector>

namespace enso {

class RxPipe;
class TxPipe;
class RxTxPipe;

class PktIterator;
class PeekPktIterator;

uint32_t external_peek_next_batch_from_queue(
    struct RxEnsoPipeInternal* enso_pipe,
    struct NotificationBufPair* notification_buf_pair, void** buf);

/**
 * @brief A class that represents a device.
 *
 * Should be instantiated using the factory method `Create()`. Use separate
 * instances for each thread.
 *
 * Example:
 * @code
 *    std::string pcie_addr = "0000:01:00.0";
 *    auto device = Device::Create(pcie_addr);
 * @endcode
 */
class Device {
 public:
  /**
   * @brief Factory method to create a device.
   *
   * @param pcie_addr The PCIe address of the device. If empty, uses the first
   *                  device found.
   * @param huge_page_prefix The prefix to use for huge pages file. If empty,
   *                         uses the default prefix.
   * @return A unique pointer to the device. May be null if the device cannot be
   *         created.
   */
  static std::unique_ptr<Device> Create(
      const std::string& pcie_addr = "",
      const std::string& huge_page_prefix = "") noexcept;

  Device(const Device&) = delete;
  Device& operator=(const Device&) = delete;
  Device(Device&&) = delete;
  Device& operator=(Device&&) = delete;

  ~Device();

  /**
   * @brief Allocates an RX pipe.
   *
   * @param fallback Whether this pipe is a fallback pipe. Fallback pipes can
   *                 receive data from any flow but are also guaranteed to
   *                 receive data from all flows that they `Bind()` to.
   *
   * @note The hardware can only use a number of fallback pipes that is a power
   *       of two. If the number of fallback pipes is not a power of two, only
   *       the first power of two pipes allocated will be used.
   *
   * @warning Fallback pipes should be used by only one application at a time.
   *          If multiple applications use fallback pipes at once, the behavior
   *          is undefined.
   *
   * @return A pointer to the pipe. May be null if the pipe cannot be created.
   */
  RxPipe* AllocateRxPipe(bool fallback = false) noexcept;

  /**
   * @brief Allocates a TX pipe.
   *
   * @param buf Buffer address to use for the pipe. It must be a pinned
   *            hugepage. If not specified, the buffer is allocated
   *            internally.
   * @return A pointer to the pipe. May be null if the pipe cannot be
   *         created.
   */
  TxPipe* AllocateTxPipe(uint8_t* buf = nullptr) noexcept;

  /**
   * @brief Retrieves the number of fallback queues for this device.
   */
  int GetNbFallbackQueues() noexcept;

  /**
   * @brief Allocates an RX/TX pipe.
   *
   * @param fallback Whether this pipe is a fallback pipe. Fallback pipes can
   *                 receive data from any flow but are also guaranteed to
   *                 receive data from all flows that they `Bind()` to.
   *
   * @note The hardware can only use a number of fallback pipes that is a power
   *       of two. If the number of fallback pipes is not a power of two, only
   *       the first power of two pipes allocated will be used.
   *
   * @warning Fallback pipes should be used by only one application at a time.
   *          If multiple applications use fallback pipes at once, the behavior
   *          is undefined.
   *
   * @return A pointer to the pipe. May be null if the pipe cannot be created.
   */
  RxTxPipe* AllocateRxTxPipe(bool fallback = false) noexcept;

  /**
   * @brief Gets the next RxPipe that has data pending.
   *
   * @warning This function can only be used when there are *only* RX pipes.
   * Trying to use this function when there are RX/TX pipes will result in
   * undefined behavior.
   *
   * @return A pointer to the pipe. May be nullptr if no pipe has data pending.
   */
  RxPipe* NextRxPipeToRecv();

  /**
   * @brief Gets the next RxTxPipe that has data pending.
   *
   * @warning This function can only be used when there are *only* RX/TX pipes.
   * Trying to use this function when there are RX pipes allocated will result
   * in undefined behavior.
   *
   * @return A pointer to the pipe. May be nullptr if no pipe has data pending.
   */
  RxTxPipe* NextRxTxPipeToRecv();

  /**
   * @brief Processes completions for all pipes associated with this device.
   */
  void ProcessCompletions();

  /**
   * @brief Enables hardware time stamping.
   *
   * All outgoing packets will receive a timestamp and all incoming packets will
   * have an RTT (in number of cycles). Use `get_pkt_rtt` to retrieve the value.
   *
   * @note This setting applies to all pipes that share the same hardware
   *       device.
   * @see DisableTimeStamping
   * @see get_pkt_rtt
   */
  int EnableTimeStamping();

  /**
   * @brief Disables hardware time stamping.
   *
   * @note This setting applies to all pipes that share the same hardware
   *       device.
   * @see EnableTimeStamping
   */
  int DisableTimeStamping();

  /**
   * @brief Enables hardware rate limiting.
   *
   * Once rate limiting is enabled, packets from all queues are sent at a rate
   * of `num / den * kMaxHardwareFlitRate` flits per second (a flit is 64
   * bytes). Note that this is slightly different from how we typically define
   * throughput and you will need to take the packet sizes into account to set
   * this properly.
   *
   * For example, suppose that you are sending 64-byte packets. Each packet
   * occupies exactly one flit. For this packet size, line rate at 100Gbps is
   * 148.8Mpps. So if `kMaxHardwareFlitRate` is 200MHz, line rate actually
   * corresponds to a 744/1000 rate. Therefore, if you want to send at 50Gbps
   * (50% of line rate), you can use a 372/1000 (or 93/250) rate.
   *
   * The other thing to notice is that, while it might be tempting to use a
   * large denominator in order to increase the rate precision. This has the
   * side effect of increasing burstiness. The way the rate limit is
   * implemented, we send a burst of `num` consecutive flits every `den` cycles.
   * Which means that if `num` is too large, it might overflow the receiver
   * buffer. For instance, in the example above, 93/250 would be a better rate
   * than 372/1000. And 3/8 would be even better with a slight loss in
   * precision.
   *
   * You can find the maximum packet rate for any packet size by using the
   * expression: `line_rate / ((pkt_size + 20) * 8)`. So for 100Gbps and
   * 128-byte packets we have: `100e9 / ((128 + 20) * 8)` packets per second.
   * Given that each packet is two flits, for `kMaxHardwareFlitRate = 200e6`,
   * the maximum rate is `100e9 / ((128 + 20) * 8) * 2 / 200e6`, which is
   * approximately 125/148. Therefore, if you want to send packets at 20Gbps
   * (20% of line rate), you should use a 25/148 rate.
   *
   * @note This setting applies to all pipes that share the same hardware
   *       device.
   *
   * @see DisableRateLimiting
   *
   * @param num Rate numerator.
   * @param den Rate denominator.
   * @return 0 if configuration was successful.
   */
  int EnableRateLimiting(uint16_t num, uint16_t den);

  /**
   * @brief Disables hardware rate limiting.
   *
   * @note This setting applies to all pipes that share the same hardware
   *       device.
   *
   * @see EnableRateLimiting
   *
   * @return 0 if configuration was successful.
   */
  int DisableRateLimiting();

  /**
   * @brief Enables round robing of packets among the fallback pipes.
   *
   * @note This setting applies to all pipes that share the same hardware
   *       device.
   *
   * @see DisableRoundRobin
   *
   * @return 0 if configuration was successful.
   */
  int EnableRoundRobin();

  /**
   * @brief Disables round robing of packets among the fallback pipes. Will use
   *        a hash of the five-tuple to direct flows not binded to any pipe.
   *
   * @note This setting applies to all pipes that share the same hardware
   *       device.
   *
   * @see EnableRoundRobin
   *
   * @return 0 if configuration was successful.
   */
  int DisableRoundRobin();

  /**
<<<<<<< HEAD
   * @brief Vanilla function that sends a given number of bytes from a physical
   *        address. Used only by Ensogen.
   *
   */
  void SendOnly(uint64_t phys_addr, uint32_t nb_bytes);

  /**
   * @brief Vanilla function that checks for the number of Tx notifications
   *        consumed by the NIC. Used only by Ensogen.
   *
   * @return number of Tx notifications successfully processed by the NIC.
   *
   */
  uint32_t ProcessCompletionsOnly();
=======
   * @brief Gets the round robin status for the device.
   *
   * @return 0 if round robin is disabled, 1 if round robin is enabled, -1 on
   *         failure.
   */
  int GetRoundRobinStatus() noexcept;

  /**
   * @brief Sends the given config notification to the device.
   *
   * @param config_notification The config notification.
   * @return 0 on success, -1 on failure.
   */
  int ApplyConfig(struct TxNotification* config_notification);
>>>>>>> f47915da

 private:
  struct TxPendingRequest {
    uint32_t pipe_id;
    uint32_t nb_bytes;
  };

  /**
   * Use `Create` factory method to instantiate objects externally.
   */
  Device(const std::string& pcie_addr, std::string huge_page_prefix) noexcept
      : kPcieAddr(pcie_addr) {
#ifndef NDEBUG
    std::cerr << "Warning: assertions are enabled. Performance may be affected."
              << std::endl;
#endif  // NDEBUG
    if (huge_page_prefix == "") {
      huge_page_prefix = std::string(kHugePageDefaultPrefix);
    }
    huge_page_prefix_ = huge_page_prefix;
  }

  /**
   * @brief Initializes the device.
   *
   * @return 0 on success and a non-zero error code on failure.
   */
  int Init() noexcept;

  /**
   * @brief Sends a certain number of bytes to the device. This is designed to
   * be used by a TxPipe object.
   *
   * @param tx_enso_pipe_id The ID of the TxPipe.
   * @param phys_addr The physical address of the buffer region to send.
   * @param nb_bytes The number of bytes to send.
   * @return The number of bytes sent.
   */
  void Send(uint32_t tx_enso_pipe_id, uint64_t phys_addr, uint32_t nb_bytes);

  friend class RxPipe;
  friend class TxPipe;
  friend class RxTxPipe;

  const std::string kPcieAddr;

  struct NotificationBufPair notification_buf_pair_;
  int16_t core_id_;
  uint16_t bdf_;
  std::string huge_page_prefix_;

  std::vector<RxPipe*> rx_pipes_;
  std::vector<TxPipe*> tx_pipes_;
  std::vector<RxTxPipe*> rx_tx_pipes_;

  std::array<RxPipe*, kMaxNbFlows> rx_pipes_map_ = {};
  std::array<RxTxPipe*, kMaxNbFlows> rx_tx_pipes_map_ = {};

  int32_t next_pipe_id_ = -1;

  uint32_t tx_pr_head_ = 0;
  uint32_t tx_pr_tail_ = 0;
  std::array<TxPendingRequest, kMaxPendingTxRequests + 1> tx_pending_requests_;
  static constexpr uint32_t kPendingTxRequestsBufMask = kMaxPendingTxRequests;
  static_assert((kMaxPendingTxRequests & (kMaxPendingTxRequests + 1)) == 0,
                "kMaxPendingTxRequests + 1 must be a power of 2");
};

/**
 * @brief A class that represents an RX Enso Pipe.
 *
 * Should be instantiated using a Device object.
 *
 * Example:
 * @code
 *    Device* device = Device::Create(core_id, nb_pipes, pcie_addr);
 *    RxPipe* rx_pipe = device->AllocateRxPipe();
 *    rx_pipe->Bind(...);
 *
 *    auto batch = rx_pipe->RecvPkts();
 *    for (auto pkt : batch) {
 *      // Do something with the packet.
 *    }
 *    rx_pipe->Clear();
 * @endcode
 */
class RxPipe {
 public:
  /**
   * @brief A class that represents a batch of messages.
   *
   * @param T An iterator for the particular message type. Refer to
   *          `enso::PktIterator` for an example of a raw packet iterator.
   */
  template <typename T>
  class MessageBatch {
   public:
    /**
     * @brief Instantiates an empty message batch.
     */
    constexpr MessageBatch() : MessageBatch(nullptr, 0, 0, nullptr) {}

    MessageBatch(const MessageBatch&) = default;
    MessageBatch(MessageBatch&&) = default;

    MessageBatch& operator=(const MessageBatch&) = default;
    MessageBatch& operator=(MessageBatch&&) = default;

    constexpr T begin() { return T(buf_, message_limit_, this); }
    constexpr T begin() const { return T(buf_, message_limit_, this); }

    constexpr T end() {
      return T(buf_ + available_bytes_, message_limit_, this);
    }
    constexpr T end() const {
      return T(buf_ + available_bytes_, message_limit_, this);
    }

    /**
     * @brief Number of bytes processed by the iterator.
     */
    uint32_t processed_bytes() const { return processed_bytes_; }

    /**
     * @brief Notifies the batch that a given number of bytes have been
     *        processed.
     *
     * @param nb_bytes The number of bytes processed.
     */
    inline void NotifyProcessedBytes(uint32_t nb_bytes) {
      processed_bytes_ += nb_bytes;
    }

    /**
     * @brief Returns number of bytes available in the batch.
     *
     * @note It may include more messages than `message_limit()`, in which case,
     * iterating over the batch will result in fewer bytes than
     * `available_bytes()`. After iterating over the batch, the total number of
     * bytes iterated over can be obtained by calling `processed_bytes()`.
     *
     * @return The number of bytes available in the batch.
     */
    uint32_t available_bytes() const { return available_bytes_; }

    /**
     * @brief Returns maximum number of messages in the batch.
     *
     * @return The maximum number of messages in the batch.
     */
    int32_t message_limit() const { return message_limit_; }

    /**
     * @brief Returns a pointer to the start of the batch.
     *
     * @return A pointer to the start of the batch.
     */
    uint8_t* buf() const { return buf_; }

   private:
    /**
     * Can only be constructed by RxPipe.
     *
     * @param buf A pointer to the start of the batch.
     * @param available_bytes The number of bytes available in the batch.
     * @param message_limit The maximum number of messages in the batch.
     * @param pipe The pipe that created this batch.
     */
    constexpr MessageBatch(uint8_t* buf, uint32_t available_bytes,
                           int32_t message_limit, RxPipe* pipe)
        : available_bytes_(available_bytes),
          message_limit_(message_limit),
          buf_(buf),
          pipe_(pipe) {}

    friend class RxPipe;
    friend T;

    uint32_t available_bytes_;
    int32_t message_limit_;
    uint8_t* buf_;
    uint32_t processed_bytes_ = 0;
    RxPipe* pipe_;
  };

  RxPipe(const RxPipe&) = delete;
  RxPipe& operator=(const RxPipe&) = delete;
  RxPipe(RxPipe&&) = delete;
  RxPipe& operator=(RxPipe&&) = delete;

  /**
   * @brief Binds the pipe to a given flow entry. Can be called multiple times
   *        to bind to multiple flows.
   *
   * @warning Currently the hardware ignores the source IP and source port for
   *          UDP packets. You **must** set them to 0 when binding to UDP.
   *
   * @note Binding semantics depend on the functionality implemented on the NIC.
   *       More flexible steering may require different kinds of bindings.
   *
   * While binding semantics will vary for different NIC implementations, here
   * we describe how the NIC implementation that accompanies Enso behaves.
   *
   * Every call to `Bind()` will result in a new flow entry being created on the
   * NIC using all the fields specified in the function arguments (5-tuple). For
   * every incoming packet, the NIC will try to find a matching flow entry. If
   * it does, it will steer the packet to the corresponding RX pipe. If it
   * does not, it will steer the packet to one of the fallback pipes, or dropped
   * if there are no fallback pipes.
   *
   * The fields that are used to find a matching entry depend on the incoming
   * packet:
   * - If the packet protocol is TCP (`6`):
   *   - If the SYN flag is set, the NIC will match it to a flow entry based on
   *     dst IP, dst port, and protocol, all the other fields will be set to 0
   *     when looking for a matching flow entry.
   *   - For TCP packets without a SYN flag set, the NIC will use all the
   *     fields, i.e., dst IP, dst port, src IP, src port, and protocol.
   * - If the packet protocol is UDP (`17`), the NIC will use only dst IP, dst
   *   port, and protocol when looking for a matching flow entry. All the other
   *   fields will be set to 0.
   * - For all the other protocols, the NIC will use only the destination IP
   *   when looking for a matching flow entry. All the other fields will be set
   *   to 0.
   *
   * Therefore, if you want to listen for new TCP connections, you should bind
   * to the destination IP and port and set all the other fields to 0. If you
   * want to receive packets from an open TCP connection, you should bind to
   * all the fields, i.e., dst IP, dst port, src IP, src port, and protocol. If
   * you want to receive UDP packets, you should bind to the destination IP
   * and port and set all the other fields to 0.
   *
   * @param dst_port Destination port (little-endian).
   * @param src_port Source port (little-endian).
   * @param dst_ip Destination IP (little-endian).
   * @param src_ip Source IP (little-endian).
   * @param protocol Protocol (little-endian).
   *
   * @return 0 on success, a different value otherwise.
   */
  int Bind(uint16_t dst_port, uint16_t src_port, uint32_t dst_ip,
           uint32_t src_ip, uint32_t protocol);

  /**
   * @brief Receives a batch of bytes.
   *
   * @param buf A pointer that will be set to the start of the received bytes.
   * @param max_nb_bytes The maximum number of bytes to receive.
   *
   * @return The number of bytes received.
   */
  uint32_t Recv(uint8_t** buf, uint32_t max_nb_bytes);

  /**
   * @brief Receives a batch of bytes without removing them from the queue.
   *
   * @param buf A pointer that will be set to the start of the received bytes.
   * @param max_nb_bytes The maximum number of bytes to receive.
   *
   * @return The number of bytes received.
   */
  uint32_t Peek(uint8_t** buf, uint32_t max_nb_bytes);

  /**
   * @brief Confirms a certain number of bytes have been received.
   *
   * This will make sure that the next call to `Recv` or `Peek` will return a
   * buffer that starts at the next byte after the last confirmed byte.
   *
   * When using `Recv`, this is not necessary, as `Recv` will automatically
   * confirm the bytes received. You may use this to confirm bytes received by
   * `Peek`.
   *
   * @param nb_bytes The number of bytes to confirm (must be a multiple of 64).
   */
  constexpr void ConfirmBytes(uint32_t nb_bytes) {
    uint32_t rx_tail = internal_rx_pipe_.rx_tail;
    rx_tail = (rx_tail + nb_bytes / 64) % kEnsoPipeSize;
    internal_rx_pipe_.rx_tail = rx_tail;
  }

  /**
   * @brief Returns the number of bytes allocated in the pipe, i.e., the number
   *        of bytes owned by the application.
   *
   * @return The number of bytes allocated in the pipe.
   */
  constexpr uint32_t capacity() const {
    uint32_t rx_head = internal_rx_pipe_.rx_head;
    uint32_t rx_tail = internal_rx_pipe_.rx_tail;
    return ((rx_head - rx_tail) % kEnsoPipeSize) * 64;
  }

  /**
   * @brief Receives a batch of generic messages.
   *
   * @param T An iterator for the particular message type. Refer to
   *          `enso::PktIterator` for an example of a raw packet
   *          iterator.
   * @param max_nb_messages The maximum number of messages to receive. If set to
   *                        -1, all messages in the pipe will be received.
   *
   * @return A MessageBatch object that can be used to iterate over the received
   *         messages.
   */
  template <typename T>
  constexpr MessageBatch<T> RecvMessages(int32_t max_nb_messages = -1) {
    uint8_t* buf = nullptr;
    uint32_t recv = Peek(&buf, ~0);
    return MessageBatch<T>((uint8_t*)buf, recv, max_nb_messages, this);
  }

  /**
   * @brief Receives a batch of packets.
   *
   * @param max_nb_pkts The maximum number of packets to receive. If set to -1,
   *                    all packets in the pipe will be received.
   *
   * @return A MessageBatch object that can be used to iterate over the received
   *         packets.
   */
  inline MessageBatch<PktIterator> RecvPkts(int32_t max_nb_pkts = -1) {
    return RecvMessages<PktIterator>(max_nb_pkts);
  }

  /**
   * @brief Receives a batch of packets without removing them from the queue.
   *
   * @param max_nb_pkts The maximum number of packets to receive. If set to -1,
   *                    all packets in the pipe will be received.
   *
   * @return A MessageBatch object that can be used to iterate over the received
   *         packets.
   */
  inline MessageBatch<PeekPktIterator> PeekPkts(int32_t max_nb_pkts = -1) {
    return RecvMessages<PeekPktIterator>(max_nb_pkts);
  }

  /**
   * @brief Prefetches the next batch of bytes to be received on the RxPipe.
   *
   * @warning *Explicit* prefetching from the application cannot be used in
   *          conjunction with the `NextRxPipeToRecv` and `NextRxTxPipeToRecv`
   *          functions. These functions only support *implicit* prefetching,
   *          which can be enabled by compiling the library with
   *          `-Dlatency_opt=true` (the default).
   */
  void Prefetch();

  /**
   * @brief Frees a given number of bytes previously received on the RxPipe.
   *
   * @see Clear()
   *
   * @param nb_bytes The number of bytes to free.
   */
  void Free(uint32_t nb_bytes);

  /**
   * @brief Frees all bytes previously received on the RxPipe.
   *
   * @see Free()
   */
  void Clear();

  /**
   * @brief Returns the pipe's internal buffer.
   *
   * @return A pointer to the start of the pipe's internal buffer.
   */
  inline uint8_t* buf() const { return (uint8_t*)internal_rx_pipe_.buf; }

  /**
   * @brief Returns the pipe's ID.
   *
   * @return The pipe's ID.
   */
  inline enso_pipe_id_t id() const { return id_; }

  /**
   * @brief Returns the context associated with the pipe.
   *
   * Applications can use context to associate arbitrary pointers with a given
   * pipe that can later be retrieved in a different point. For instance, when
   * using Device::NextRxPipeToRecv(), the application may use the context to
   * retrieve application data associated with the returned pipe.
   *
   * @see RxPipe::set_context()
   *
   * @return The context associated with the pipe.
   */
  inline void* context() const { return context_; }

  /**
   * @brief Sets the context associated with the pipe.
   *
   * @see RxPipe::context()
   */
  inline void set_context(void* new_context) { context_ = new_context; }

  /**
   * The size of a "buffer quantum" in bytes. This is the minimum unit that can
   * be sent at a time. Every transfer should be a multiple of this size.
   */
  static constexpr uint32_t kQuantumSize = 64;

  /**
   * Maximum capacity achievable by the pipe. There should always be at least
   * one buffer quantum available.
   */
  static constexpr uint32_t kMaxCapacity = kEnsoPipeSize * 64 - kQuantumSize;

 private:
  /**
   * RxPipes can only be instantiated from a `Device` object, using the
   * `AllocateRxPipe()` method.
   *
   * @param device The `Device` object that instantiated this pipe.
   */
  explicit RxPipe(Device* device) noexcept
      : notification_buf_pair_(&(device->notification_buf_pair_)) {}

  /**
   * @note RxPipes cannot be deallocated from outside. The `Device` object is in
   * charge of deallocating them.
   */
  ~RxPipe();

  /**
   * @brief Initializes the RX pipe.
   *
   * @param fallback Whether this pipe is a fallback pipe.
   *
   * @return 0 on success and a non-zero error code on failure.
   */
  int Init(bool fallback) noexcept;

  void SetAsNextPipe() noexcept { next_pipe_ = true; }

  friend class Device;

  bool next_pipe_ = false;  ///< Whether this pipe is the next pipe to be
                            ///< processed by the device. This is used in
                            ///< conjunction with NextRxPipeToRecv().
  enso_pipe_id_t id_;       ///< The ID of the pipe.
  void* context_;
  struct RxEnsoPipeInternal internal_rx_pipe_;
  struct NotificationBufPair* notification_buf_pair_;
};

/**
 * @brief A class that represents a TX Enso Pipe.
 *
 * Should be instantiated using a Device object.
 *
 * Example:
 * @code
 *    enso::Device* device = enso::Device::Create(pcie_addr);
 *    enso::TxPipe* tx_pipe = device->AllocateTxPipe();
 *    uint8_t* buf = tx_pipe->AllocateBuf(data_size);
 *
 *    // AllocateBuf with a non-zero argument may block waiting for the capacity
 *    // to be free. Alternatively, one may use AllocateBuf with data_size = 0
 *    // and use and useTryExtendBuf to avoid blocking, potentially dropping
 *    // data instead of waiting.
 *
 *    // Fill the buffer with data.
 *    [...]
 *
 *    // Send the data and retrieve a new buffer.
 *    tx_pipe->SendAndFree(data_size);
 *    buf = tx_pipe.AllocateBuf(data_size);
 * @endcode
 */
class TxPipe {
 public:
  TxPipe(const TxPipe&) = delete;
  TxPipe& operator=(const TxPipe&) = delete;
  TxPipe(TxPipe&&) = delete;
  TxPipe& operator=(TxPipe&&) = delete;

  /**
   * @brief Allocates a buffer in the pipe.
   *
   * There can only be a single buffer allocated at a time for a given Pipe.
   * Calling this function again when a buffer is already allocated will return
   * the same address.
   *
   * The buffer capacity can be retrieved by calling `capacity()`. Note that the
   * buffer capacity can increase without notice but will never decrease. The
   * user can also explicitly request for the buffer to be extended by calling
   * `ExtendBufToTarget()`.
   *
   * The buffer is valid until the user calls `SendAndFree()`. In which case,
   * the buffer will be freed and a new one must be allocated by calling this
   * function again.
   *
   * If `SendAndFree()` only partially sends the buffer, the previous buffer
   * address will still not be valid. But allocating a new buffer will return a
   * a buffers that starts with the remaining data.
   *
   * @warning The capacity will never be go beyond `TxPipe::kMaxCapacity`.
   *          Therefore, specifying a `target_capacity` larger than
   *          `TxPipe::kMaxCapacity` will cause this function to block forever.
   *
   * @param target_capacity Target capacity of the buffer. It will block until
   *                        the buffer is at least this big. May set it to 0 to
   *                        avoid blocking (the default).
   *
   * @return The allocated buffer address.
   */
  uint8_t* AllocateBuf(uint32_t target_capacity = 0) {
    ExtendBufToTarget(target_capacity);
    return buf_ + app_begin_;
  }

  /**
   * @brief Sends and deallocates a given number of bytes.
   *
   * After calling this function, the previous buffer address is no longer
   * valid. Accessing it will lead to undefined behavior.
   *
   * @note The user must use `AllocateBuf()` to allocate a new buffer after
   *       calling this function.
   *
   * The pipe's capacity will also be reduced by the number of bytes sent. If
   * sending more bytes than the pipe's current capacity, the behavior is
   * undefined. The user must also make sure not to modify the sent bytes after
   * calling this function.
   *
   * @param nb_bytes The number of bytes to send. Must be a multiple of
   *                 `kQuantumSize`.
   */
  inline void SendAndFree(uint32_t nb_bytes) {
    uint64_t phys_addr = buf_phys_addr_ + app_begin_;
    assert(nb_bytes <= kMaxCapacity);
    assert(nb_bytes / kQuantumSize * kQuantumSize == nb_bytes);

    app_begin_ = (app_begin_ + nb_bytes) & kBufMask;

    device_->Send(kId, phys_addr, nb_bytes);
  }

  /*
   * @brief: Used to get the physical address of the pipe's buffer.
   * Used only by EnsoGen as of now.
   *
   * */
  inline uint64_t GetBufPhysAddr() {
    return buf_phys_addr_ + app_begin_;
  }

  /**
   * @brief Explicitly requests a best-effort buffer extension.
   *
   * Will check for completed transmissions to try to extend the capacity of the
   * currently allocated buffer. After this, capacity will be at least as large
   * as it was before. The user can continue to use the same buffer address as
   * before.
   *
   * User may use `capacity()` to check the total number of available bytes
   * after calling this function or simply use the return value.
   *
   * @note The capacity will never be extended beyond `TxPipe::kMaxCapacity`.
   *
   * @return The new buffer capacity after extending.
   */
  inline uint32_t TryExtendBuf() {
    device_->ProcessCompletions();
    return capacity();
  }

  /**
   * @brief Explicitly requests a buffer extension with a target capacity.
   *
   * Different from `TryExtendBuf()`, this function will block until the
   * capacity is at least as large as the target capacity. Other than that the
   * behavior is the same.
   *
   * User may use `capacity()` to check the total number of available bytes
   * after calling this function or simply use the return value.
   *
   * @warning The capacity will never be extended beyond `TxPipe::kMaxCapacity`.
   *          Therefore, specifying a target capacity larger than
   *          `TxPipe::kMaxCapacity` will block forever.
   *
   * @return The new buffer capacity after extending.
   */
  inline uint32_t ExtendBufToTarget(uint32_t target_capacity) {
    uint32_t _capacity = capacity();
    assert(target_capacity <= kMaxCapacity);
    while (_capacity < target_capacity) {
      _capacity = TryExtendBuf();
    }
    return _capacity;
  }

  /**
   * @brief Returns the allocated buffer's current available capacity.
   *
   * The buffer capacity can increase without notice but will never decrease.
   * The user can use this function to check the current capacity.
   *
   * @return The capacity of the allocated buffer in bytes.
   */
  inline uint32_t capacity() const {
    return (app_end_ - app_begin_ - 1) & kBufMask;
  }

  /**
   * @brief Returns the number of bytes that are currently being transmitted.
   *
   * @return Number of bytes pending transmission.
   */
  inline uint32_t pending_transmission() const {
    return kMaxCapacity - ((app_end_ - app_begin_) & kBufMask);
  }

  /**
   * @brief Returns the pipe's internal buffer.
   *
   * @return A pointer to the start of the pipe's internal buffer.
   */
  inline uint8_t* buf() const { return buf_; }

  /**
   * @brief Returns the pipe's ID.
   *
   * @return The pipe's ID.
   */
  inline enso_pipe_id_t id() const { return kId; }

  /**
   * @brief Returns the context associated with the pipe.
   *
   * Applications can use context to associate arbitrary pointers with a given
   * pipe that can later be retrieved in a different point.
   *
   * @see TxPipe::set_context()
   *
   * @return The context associated with the pipe.
   */
  inline void* context() const { return context_; }

  /**
   * @brief Sets the context associated with the pipe.
   *
   * @see TxPipe::context()
   */
  inline void set_context(void* new_context) { context_ = new_context; }

  /**
   * The size of a "buffer quantum" in bytes. This is the minimum unit that can
   * be sent at a time. Every transfer should be a multiple of this size.
   */
  static constexpr uint32_t kQuantumSize = 64;

  /**
   * Maximum capacity achievable by the pipe. There should always be at least
   * one buffer quantum available.
   */
  static constexpr uint32_t kMaxCapacity = kEnsoPipeSize * 64 - kQuantumSize;

 private:
  /**
   * TxPipes can only be instantiated from a `Device` object, using the
   * `AllocateTxPipe()` method.
   *
   * @param id The pipe's ID.
   * @param device The `Device` object that instantiated this pipe.
   * @param buf Buffer address to use for the pipe. It must be a pinned
   *            hugepage. If not specified, the buffer is allocated internally.
   */
  explicit TxPipe(uint32_t id, Device* device, uint8_t* buf = nullptr) noexcept
      : kId(id), device_(device), buf_(buf), internal_buf_(buf == nullptr) {}

  /**
   * @note TxPipes cannot be deallocated from outside. The `Device` object is in
   * charge of deallocating them.
   */
  ~TxPipe();

  /**
   * @brief Initializes the TX pipe.
   *
   * @return 0 on success and a non-zero error code on failure.
   */
  int Init() noexcept;

  /**
   * @brief Notifies the Pipe that a given number of bytes have been sent.
   *
   * Should be used by the `Device` object only.
   *
   * @param nb_bytes The number of bytes that have been sent.
   */
  inline void NotifyCompletion(uint32_t nb_bytes) {
    app_end_ = (app_end_ + nb_bytes) & kBufMask;
  }

  inline std::string GetHugePageFilePath() const {
    return device_->huge_page_prefix_ + std::string(kHugePagePathPrefix) +
           std::to_string(kId);
  }

  friend class Device;

  const enso_pipe_id_t kId;  ///< The ID of the pipe.
  void* context_;
  Device* device_;
  uint8_t* buf_;
  bool internal_buf_;       // If true, the buffer is allocated internally.
  uint32_t app_begin_ = 0;  // The next byte to be sent.
  uint32_t app_end_ = 0;    // The next byte to be allocated.
  uint64_t buf_phys_addr_;

  static constexpr uint32_t kBufMask = (kMaxCapacity + kQuantumSize) - 1;
  static_assert((kBufMask & (kBufMask + 1)) == 0,
                "(kBufMask + 1) must be a power of 2");

  // Buffer layout:
  //                                     | app_begin_          | app_end_
  //                                     v                     v
  //    +---+------------------------+---+---------------------+--------+
  //    |   |  Waiting transmission  |   |  Available to user  |        |
  //    +---+------------------------+---+---------------------+--------+
  //        ^                        ^
  //        | hw_begin_              | hw_end_
  //
  // The area available to the user is between `app_begin_` and `app_end_`.
  // The area between `hw_begin_` and `hw_end_` is waiting to be transmitted.
  //
  // SendAndFree() will advance `app_begin_` by `nb_bytes_`, reducing the
  // available space to the user. The size of the available region can be
  // obtained by calling `capacity()`.
  //
  // To reclaim space, the user must call `Extend()`, which will check for
  // completions and potentially advance the `hw_begin_`. We can then advance
  // `app_end_` to match `hw_begin_`, increasing the available space to the
  // user.
  //
  // All the buffer pointers (i.e., app_begin_, app_end_, hw_begin_, hw_end_)
  // are in units of 64 bytes. The buffer itself is a circular buffer, so
  // `app_end_` can be smaller than `app_begin_`.
  //
  // Currently app_begin_ == hw_end_ and app_end_ == hw_begin_. But this may
  // change in the future. One reason it might be useful to change this is that
  // currently `Device::Send()` blocks when the notification buffer is full. If
  // we make sending non-blocking, it may be useful to let the hw_*_ and app_*_
  // pointers diverge.
};

/**
 * @brief A class that represents an RX/TX Enso Pipe.
 *
 * This is suitable for applications that need to modify data in place and send
 * them back. Should be instantiated using a Device object.
 *
 * @see RxPipe for a description of the common methods for RX.
 *
 * Different from a TxPipe, an RxTxPipe can only be used to send data that has
 * been received, after potentially modifying it in place. Therefore, it lacks
 * most of the methods that are available in TxPipe.
 *
 * Example:
 * @code
 *    auto device = Device::Create(core_id, nb_pipes, pcie_addr);
 *    enso::RxTxPipe* rx_tx_pipe = device->AllocateRxTxPipe();
 *    rx_tx_pipe->Bind(...);
 *
 *    auto batch = rx_tx_pipe->RecvPkts();
 *    for (auto pkt : batch) {
 *      // Do something with the packet.
 *    }
 *    rx_tx_pipe->SendAndFree(batch_length);
 * @endcode
 */
class RxTxPipe {
 public:
  RxTxPipe(const RxTxPipe&) = delete;
  RxTxPipe& operator=(const RxTxPipe&) = delete;
  RxTxPipe(RxTxPipe&&) = delete;
  RxTxPipe& operator=(RxTxPipe&&) = delete;

  /**
   * @copydoc RxPipe::Bind
   */
  inline int Bind(uint16_t dst_port, uint16_t src_port, uint32_t dst_ip,
                  uint32_t src_ip, uint32_t protocol) {
    return rx_pipe_->Bind(dst_port, src_port, dst_ip, src_ip, protocol);
  }

  /**
   * @copydoc RxPipe::Recv
   */
  inline uint32_t Recv(uint8_t** buf, uint32_t max_nb_bytes) {
    device_->ProcessCompletions();
    return rx_pipe_->Recv(buf, max_nb_bytes);
  }

  /**
   * @copydoc RxPipe::Peek
   */
  inline uint32_t Peek(uint8_t** buf, uint32_t max_nb_bytes) {
    device_->ProcessCompletions();
    return rx_pipe_->Peek(buf, max_nb_bytes);
  }

  /**
   * @copydoc RxPipe::ConfirmBytes
   */
  inline void ConfirmBytes(uint32_t nb_bytes) {
    rx_pipe_->ConfirmBytes(nb_bytes);
  }

  /**
   * @copydoc RxPipe::RecvMessages
   */
  template <typename T>
  inline RxPipe::MessageBatch<T> RecvMessages(int32_t max_nb_messages = -1) {
    device_->ProcessCompletions();
    return rx_pipe_->RecvMessages<T>(max_nb_messages);
  }

  /**
   * @copydoc RxPipe::RecvPkts
   */
  inline RxPipe::MessageBatch<PktIterator> RecvPkts(int32_t max_nb_pkts = -1) {
    device_->ProcessCompletions();
    return rx_pipe_->RecvPkts(max_nb_pkts);
  }

  /**
   * @copydoc RxPipe::PeekPkts
   */
  inline RxPipe::MessageBatch<PeekPktIterator> PeekPkts(
      int32_t max_nb_pkts = -1) {
    device_->ProcessCompletions();
    return rx_pipe_->PeekPkts(max_nb_pkts);
  }

  /**
   * @brief Prefetches the next batch of bytes to be received on the RxTxPipe.
   *
   * @warning *Explicit* prefetching from the application cannot be used in
   *          conjunction with the `NextRxPipeToRecv` and `NextRxTxPipeToRecv`
   *          functions. These functions only support *implicit* prefetching,
   *          which can be enabled by compiling the library with
   *          `-Dlatency_opt=true` (the default).
   */
  inline void Prefetch() { rx_pipe_->Prefetch(); }

  /**
   * @brief Sends and deallocates a given number of bytes.
   *
   * You can only send bytes that have been received and confirmed. Such as
   * using `Recv` or a combination of `Peek` and `ConfirmBytes`, as well as the
   * equivalent methods for raw packets and messages.
   *
   * @param nb_bytes The number of bytes to send.
   */
  inline void SendAndFree(uint32_t nb_bytes) {
    tx_pipe_->SendAndFree(nb_bytes);
    last_tx_pipe_capacity_ -= nb_bytes;
  }

  /**
   * @brief Process completions for this pipe, potentially freeing up space to
   * receive more data.
   */
  inline void ProcessCompletions() {
    uint32_t new_capacity = tx_pipe_->capacity();

    // If the capacity has increased, we need to free up space in the RX pipe.
    if (new_capacity > last_tx_pipe_capacity_) {
      rx_pipe_->Free(new_capacity - last_tx_pipe_capacity_);
      last_tx_pipe_capacity_ = new_capacity;
    }
  }

  /**
   * @brief Returns the pipe's internal buffer.
   *
   * @return A pointer to the start of the pipe's internal buffer.
   */
  inline uint8_t* buf() const { return rx_pipe_->buf(); }

  /**
   * @brief Return the pipe's RX ID.
   *
   * @return The pipe's RX ID.
   */
  inline enso_pipe_id_t rx_id() const { return rx_pipe_->id(); }

  /**
   * @brief Return the pipe's TX ID.
   *
   * @return The pipe's TX ID.
   */
  inline enso_pipe_id_t tx_id() const { return tx_pipe_->id(); }

  /**
   * @brief Returns the context associated with the pipe.
   *
   * Applications can use context to associate arbitrary pointers with a given
   * pipe that can later be retrieved in a different point. For instance, when
   * using Device::NextRxTxPipeToRecv(), the application may use the context to
   * retrieve application data associated with the returned pipe.
   *
   * @see RxTxPipe::set_context()
   *
   * @return The context associated with the pipe.
   */
  inline void* context() const { return rx_pipe_->context(); }

  /**
   * @brief Sets the context associated with the pipe.
   *
   * @see RxTxPipe::context()
   */
  inline void set_context(void* new_context) {
    rx_pipe_->set_context(new_context);
  }

  /**
   * @copydoc RxPipe::kQuantumSize
   */
  static constexpr uint32_t kQuantumSize = RxPipe::kQuantumSize;

  /**
   * @copydoc RxPipe::kMaxCapacity
   */
  static constexpr uint32_t kMaxCapacity = RxPipe::kMaxCapacity;

  static_assert(RxPipe::kQuantumSize == TxPipe::kQuantumSize,
                "Quantum size mismatch");
  static_assert(RxPipe::kMaxCapacity == TxPipe::kMaxCapacity,
                "Max capacity mismatch");

 private:
  /**
   * Threshold for processing completions. If the RX pipe's capacity is greater
   * than this threshold, we process completions.
   */
  static constexpr uint32_t kCompletionsThreshold = kEnsoPipeSize * 64 / 2;

  /**
   * RxTxPipes can only be instantiated from a Device object, using the
   * `AllocateRxTxPipe()` method.
   *
   * @param id The ID of the pipe.
   * @param device The `Device` object that instantiated this pipe.
   */
  explicit RxTxPipe(Device* device) noexcept : device_(device) {}

  /**
   * @note RxTxPipes cannot be deallocated from outside. The `Device` object is
   * in charge of deallocating them.
   */
  ~RxTxPipe() = default;

  /**
   * @brief Initializes the RX/TX pipe.
   *
   * @param fallback Whether this pipe is a fallback pipe.
   *
   * @return 0 on success and a non-zero error code on failure.
   */
  int Init(bool fallback) noexcept;

  friend class Device;

  Device* device_;
  RxPipe* rx_pipe_;
  TxPipe* tx_pipe_;
  uint32_t last_tx_pipe_capacity_;
};

/**
 * @brief Base class to represent a message within a batch.
 *
 * It is designed to be used as an iterator. It tracks the number of missing
 * messages such that `operator!=` returns false whenever the limit is reached.
 */
template <typename T>
class MessageIteratorBase {
 public:
  constexpr uint8_t* operator*() { return addr_; }

  /*
   * This is a bit ugly but, as far as I know, there is no way to check for the
   * end of a range-based for loop without overloading the != operator.
   *
   * The issue is that it does not work as expected for actual inequality check.
   */
  constexpr bool operator!=(const MessageIteratorBase& other) const {
    return (missing_messages_ != 0) && (next_addr_ <= other.addr_);
  }

  constexpr T& operator++() {
    T* child = static_cast<T*>(this);

    uint32_t nb_bytes = next_addr_ - addr_;

    child->OnAdvanceMessage(nb_bytes);

    addr_ = next_addr_;
    next_addr_ = child->GetNextMessage(addr_);

    --missing_messages_;
    batch_->NotifyProcessedBytes(nb_bytes);

    return *child;
  }

 protected:
  inline MessageIteratorBase()
      : addr_(nullptr),
        missing_messages_(0),
        batch_(nullptr),
        next_addr_(nullptr) {}

  MessageIteratorBase(const MessageIteratorBase&) = default;
  MessageIteratorBase& operator=(const MessageIteratorBase&) = default;
  MessageIteratorBase(MessageIteratorBase&&) = default;
  MessageIteratorBase& operator=(MessageIteratorBase&&) = default;

  /**
   * @param addr The address of the first message.
   * @param message_limit The maximum number of messages to receive.
   * @param batch The batch associated with this iterator.
   */
  inline MessageIteratorBase(uint8_t* addr, int32_t message_limit,
                             RxPipe::MessageBatch<T>* batch)
      : addr_(addr),
        missing_messages_(message_limit),
        batch_(batch),
        next_addr_(static_cast<T*>(this)->GetNextMessage(addr)) {}

  uint8_t* addr_;
  int32_t missing_messages_;
  RxPipe::MessageBatch<T>* batch_;
  uint8_t* next_addr_;
};

/**
 * @brief Packet iterator.
 * @see RxPipe::RecvPkts
 * @see RxTxPipe::RecvPkts
 * @see PeekPktIterator
 */
class PktIterator : public MessageIteratorBase<PktIterator> {
 public:
  inline PktIterator() : MessageIteratorBase() {}

  /**
   * @copydoc MessageIteratorBase::MessageIteratorBase
   */
  inline PktIterator(uint8_t* addr, int32_t message_limit,
                     RxPipe::MessageBatch<PktIterator>* batch)
      : MessageIteratorBase(addr, message_limit, batch) {}

  PktIterator(const PktIterator&) = default;
  PktIterator& operator=(const PktIterator&) = default;
  PktIterator(PktIterator&&) = default;
  PktIterator& operator=(PktIterator&&) = default;

  /**
   * @brief Computes the next message address based on the current message.
   *
   * @param current_message The current message.
   *
   * @return The next message.
   */
  _enso_always_inline uint8_t* GetNextMessage(uint8_t* current_message) {
    return get_next_pkt(current_message);
  }

  /**
   * @brief Called when the iterator is done processing a message.
   *
   * @param nb_bytes The number of bytes processed.
   */
  constexpr void OnAdvanceMessage(uint32_t nb_bytes) {
    batch_->pipe_->ConfirmBytes(nb_bytes);
  }
};

/**
 * @brief Packet iterator that does not consume the packets from the pipe.
 * @see RxPipe::PeekPkts
 * @see RxTxPipe::PeekPkts
 * @see PktIterator
 */
class PeekPktIterator : public MessageIteratorBase<PeekPktIterator> {
 public:
  /**
   * @copydoc MessageIteratorBase::MessageIteratorBase
   */
  inline PeekPktIterator(uint8_t* addr, int32_t message_limit,
                         RxPipe::MessageBatch<PeekPktIterator>* batch)
      : MessageIteratorBase(addr, message_limit, batch) {}

  /**
   * @copydoc PktIterator::GetNextMessage
   */
  _enso_always_inline uint8_t* GetNextMessage(uint8_t* current_message) {
    return get_next_pkt(current_message);
  }

  /**
   * @copydoc PktIterator::OnAdvanceMessage
   */
  constexpr void OnAdvanceMessage([[maybe_unused]] uint32_t nb_bytes) {}
};

}  // namespace enso

#endif  // SOFTWARE_INCLUDE_ENSO_PIPE_H_<|MERGE_RESOLUTION|>--- conflicted
+++ resolved
@@ -286,7 +286,6 @@
   int DisableRoundRobin();
 
   /**
-<<<<<<< HEAD
    * @brief Vanilla function that sends a given number of bytes from a physical
    *        address. Used only by Ensogen.
    *
@@ -301,7 +300,8 @@
    *
    */
   uint32_t ProcessCompletionsOnly();
-=======
+
+  /**
    * @brief Gets the round robin status for the device.
    *
    * @return 0 if round robin is disabled, 1 if round robin is enabled, -1 on
@@ -316,7 +316,6 @@
    * @return 0 on success, -1 on failure.
    */
   int ApplyConfig(struct TxNotification* config_notification);
->>>>>>> f47915da
 
  private:
   struct TxPendingRequest {

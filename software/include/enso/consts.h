/*
 * Copyright (c) 2022, Carnegie Mellon University
 *
 * Redistribution and use in source and binary forms, with or without
 * modification, are permitted (subject to the limitations in the disclaimer
 * below) provided that the following conditions are met:
 *
 *      * Redistributions of source code must retain the above copyright notice,
 *      this list of conditions and the following disclaimer.
 *
 *      * Redistributions in binary form must reproduce the above copyright
 *      notice, this list of conditions and the following disclaimer in the
 *      documentation and/or other materials provided with the distribution.
 *
 *      * Neither the name of the copyright holder nor the names of its
 *      contributors may be used to endorse or promote products derived from
 *      this software without specific prior written permission.
 *
 * NO EXPRESS OR IMPLIED LICENSES TO ANY PARTY'S PATENT RIGHTS ARE GRANTED BY
 * THIS LICENSE. THIS SOFTWARE IS PROVIDED BY THE COPYRIGHT HOLDERS AND
 * CONTRIBUTORS "AS IS" AND ANY EXPRESS OR IMPLIED WARRANTIES, INCLUDING, BUT
 * NOT LIMITED TO, THE IMPLIED WARRANTIES OF MERCHANTABILITY AND FITNESS FOR A
 * PARTICULAR PURPOSE ARE DISCLAIMED. IN NO EVENT SHALL THE COPYRIGHT HOLDER OR
 * CONTRIBUTORS BE LIABLE FOR ANY DIRECT, INDIRECT, INCIDENTAL, SPECIAL,
 * EXEMPLARY, OR CONSEQUENTIAL DAMAGES (INCLUDING, BUT NOT LIMITED TO,
 * PROCUREMENT OF SUBSTITUTE GOODS OR SERVICES; LOSS OF USE, DATA, OR PROFITS;
 * OR BUSINESS INTERRUPTION) HOWEVER CAUSED AND ON ANY THEORY OF LIABILITY,
 * WHETHER IN CONTRACT, STRICT LIABILITY, OR TORT (INCLUDING NEGLIGENCE OR
 * OTHERWISE) ARISING IN ANY WAY OUT OF THE USE OF THIS SOFTWARE, EVEN IF
 * ADVISED OF THE POSSIBILITY OF SUCH DAMAGE.
 */

/**
 * @file
 * @brief Constants used throughout the codebase. Some of these constants need
 * to be kept in sync with the hardware.
 *
 * @author Hugo Sadok <sadok@cmu.edu>
 */

#ifndef ENSO_SOFTWARE_INCLUDE_ENSO_CONSTS_H_
#define ENSO_SOFTWARE_INCLUDE_ENSO_CONSTS_H_

#include <cstdint>
#include <string>

namespace enso {

// These determine the maximum number of notification buffers and enso pipes,
// these macros also exist in hardware and **must be kept in sync**. Update the
// variables with the same name on `hardware/src/constants.sv`,
// `software/kernel/linux/intel_fpga_pcie_setup.h`, and
// `scripts/hwtest/my_stats.tcl`.
#define MAX_NB_APPS 1024
#define MAX_NB_FLOWS 8192

constexpr uint32_t kMaxNbApps = MAX_NB_APPS;
constexpr uint32_t kMaxNbFlows = MAX_NB_FLOWS;

constexpr uint32_t kMaxTransferLen = 131072;

// Maximum number of tails to process at once.
constexpr uint32_t kBatchSize = 64;

#ifndef NOTIFICATION_BUF_SIZE
// This should be the max buffer supported by the hardware, we may override this
// value when compiling. It is defined in number of flits (64 bytes).
#define NOTIFICATION_BUF_SIZE 16384
#endif
constexpr uint32_t kNotificationBufSize = NOTIFICATION_BUF_SIZE;

#ifndef ENSO_PIPE_SIZE
// This should be the max buffer supported by the hardware, we may override this
// value when compiling. It is defined in number of flits (64 bytes).
#define ENSO_PIPE_SIZE 32768
#endif
constexpr uint32_t kEnsoPipeSize = ENSO_PIPE_SIZE;

constexpr uint32_t kMaxPendingTxRequests = kNotificationBufSize - 1;

// Using 2MB huge pages (size in bytes).
constexpr uint32_t kBufPageSize = 1UL << 21;

// Huge page paths.
static constexpr std::string_view kHugePageDefaultPrefix = "/mnt/huge/enso";
static constexpr std::string_view kHugePageRxPipePathPrefix = "_rx_pipe:";
static constexpr std::string_view kHugePagePathPrefix = "_tx_pipe:";
static constexpr std::string_view kHugePageNotifBufPathPrefix = "_notif_buf:";
static constexpr std::string_view kHugePageQueuePathPrefix = "_queue:";
static constexpr std::string_view kHugePageUthreadsPathPrefix = "_uthread:";
static constexpr std::string_view kHugePageKthreadsPathPrefix = "_kthread:";
static constexpr std::string_view kHugePageQueueTailPathPrefix = "_queue_tail";
static constexpr std::string_view kHugePageQueueHeadPathPrefix = "_queue_head";

// We need this to allow the same huge page to be mapped to adjacent memory
// regions.
// TODO(sadok): support other buffer sizes. It may be possible to support
// other buffer sizes by overlaying regular pages on top of the huge pages.
// We might use those only for requests that overlap to avoid adding too
// many entries to the TLB.
static_assert(ENSO_PIPE_SIZE * 64 == kBufPageSize, "Unsupported buffer size");

/**
 * Sizes aligned to the huge page size, but if both buffers fit in a single
 * page, we may put them in the same page.
 */
constexpr uint32_t kAlignedDscBufPairSize =
    ((kNotificationBufSize * 64 * 2 - 1) / kBufPageSize + 1) * kBufPageSize;

/**
 * @brief The clock period of the timestamp module in nanoseconds.
 *
 * This assumes that the FPGA `clk_datamover` runs at 200MHz. If we change this
 * clock, we must also change this value.
 */
constexpr uint32_t kNsPerTimestampCycle = 5;

/**
 * @brief Offset of the RTT when timestamp is enabled (in bytes).
 */
constexpr uint32_t kPacketRttOffset = 18;

/**
 * @brief Maximum number of flits (64 byte chunks) that the hardware can send
 *        per second.
 *
 * This is simply the clock frequency of the `rate_limiter` module.
 */
constexpr uint32_t kMaxHardwareFlitRate = 200e6;

constexpr uint32_t kMemorySpacePerQueue = 1 << 12;

constexpr uint32_t kCacheLineSize = 64;  // bytes.

// Software backend definitions.

// IPC queue names for software backend.
static constexpr std::string_view kIpcQueueToAppName = "enso_ipc_queue_to_app";
static constexpr std::string_view kIpcQueueFromAppName =
    "enso_ipc_queue_from_app";

enum class NotifType : uint8_t {
  kWrite = 0,
  kRead = 1,
  kTranslAddr = 2,  // Used to translate physical address to virtual address in
                    // the software backend address space.
  kAllocatePipe = 3,
  kAllocateNotifBuf = 4,
  kGetNbFallbackQueues = 5,
  kSetRrStatus = 6,
  kGetRrStatus = 7,
  kFreeNotifBuf = 8,
  kFreePipe = 9,
  kGetShinkansenNotifBufId = 10,
  kRegisterKthread = 11,
  kJoinedKthread = 12,
};

struct MmioNotification {
  NotifType type;
  uint64_t address;
  uint64_t value;
  uint64_t uthread_id;
  uint64_t tsc;
  uint64_t actual_tsc;
  uint64_t padding;
};

struct JoinedNotification {
  NotifType type;
  uint32_t application_id;
  uint64_t core_id;
  uint64_t padding[4];
};

struct FallbackNotification {
  NotifType type;
  uint64_t nb_fallback_queues;
  uint64_t result;
  uint64_t padding[4];
};

struct RoundRobinNotification {
  NotifType type;
  uint64_t round_robin;
  uint64_t result;
  uint64_t padding[4];
};

struct NotifBufNotification {
  NotifType type;
  uint64_t notif_buf_id;
  uint64_t uthread_id;
  uint64_t application_id;
  uint64_t result;
  uint64_t padding[2];
};

struct AllocatePipeNotification {
  NotifType type;
  uint64_t fallback;
  uint64_t pipe_id;
  uint64_t padding[4];
};

struct FreePipeNotification {
  NotifType type;
  uint64_t pipe_id;
  uint64_t result;
  uint64_t padding[4];
};

struct ShinkansenNotification {
  NotifType type;
  uint64_t notif_queue_id;
<<<<<<< HEAD
  uint64_t padding[3];
};

struct UthreadSwitchNotification {
  NotifType type;
  uint64_t uthread_id;
  uint64_t last_heads;
  uint64_t application_id;
  uint64_t time;
  uint64_t data[2];
=======
  uint64_t padding[5];
>>>>>>> 92ab8abf
};

struct PipeNotification {
  NotifType type;
  uint64_t data[6];
};

}  // namespace enso

#endif  // ENSO_SOFTWARE_INCLUDE_ENSO_CONSTS_H_<|MERGE_RESOLUTION|>--- conflicted
+++ resolved
@@ -213,7 +213,6 @@
 struct ShinkansenNotification {
   NotifType type;
   uint64_t notif_queue_id;
-<<<<<<< HEAD
   uint64_t padding[3];
 };
 
@@ -223,10 +222,7 @@
   uint64_t last_heads;
   uint64_t application_id;
   uint64_t time;
-  uint64_t data[2];
-=======
-  uint64_t padding[5];
->>>>>>> 92ab8abf
+  uint64_t padding[2];
 };
 
 struct PipeNotification {

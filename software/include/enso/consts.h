--- conflicted
+++ resolved
@@ -160,14 +160,9 @@
   NotifType type;
   uint64_t address;
   uint64_t value;
-<<<<<<< HEAD
   uint64_t uthread_id;
   uint64_t tsc;
   uint64_t padding[2];
-=======
-  uint64_t tsc;
-  uint64_t uthread_id;
->>>>>>> a9f87642
 };
 
 struct JoinedNotification {

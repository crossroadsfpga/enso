--- conflicted
+++ resolved
@@ -150,15 +150,11 @@
   kSetRrStatus = 6,
   kGetRrStatus = 7,
   kFreeNotifBuf = 8,
-<<<<<<< HEAD
   kFreePipe = 9,
   kGetShinkansenNotifBufId = 10,
   kRegisterKthread = 11,
   kUthreadWaiting = 12,
   kKthreadYield = 13
-=======
-  kFreePipe = 9
->>>>>>> ce19dfbf
 };
 
 struct MmioNotification {

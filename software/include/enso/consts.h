--- conflicted
+++ resolved
@@ -146,12 +146,8 @@
   kSetRrStatus = 6,
   kGetRrStatus = 7,
   kFreeNotifBuf = 8,
-<<<<<<< HEAD
   kFreePipe = 9,
   kGetShinkansenNotifBufId = 10
-=======
-  kFreePipe = 9
->>>>>>> af733041
 };
 
 struct MmioNotification {

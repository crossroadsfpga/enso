

#ifndef PCIE_H
#define PCIE_H

#include "api/intel_fpga_pcie_api.hpp"

#define RULE_ID_LINE_LEN 64 // bytes
#define RULE_ID_SIZE 2 // bytes
#define NB_RULES_IN_LINE (RULE_ID_LINE_LEN/RULE_ID_SIZE)

// N * 512 bits, N * 16 dwords
#define BUFFER_SIZE 8191
#define C2F_BUFFER_SIZE 512
//Interms of dwords. 1 means the first 16 dwords are global registers
//the 1024 is the extra page for memory-copy
#define C2F_BUFFER_OFFSET ((BUFFER_SIZE+1)*16+1024)
// 4 bytes, 1 dword
#define HEAD_OFFSET 4
#define C2F_TAIL_OFFSET 16

#define MAX_NB_APPS 16 // TODO(sadok) Increase this when we increase the number
                       // of supported apps

#define PDU_ID_OFFSET 0
#define PDU_PORTS_OFFSET 1
#define PDU_DST_IP_OFFSET 2
#define PDU_SRC_IP_OFFSET 3
#define PDU_PROTOCOL_OFFSET 4
#define PDU_SIZE_OFFSET 5
#define PDU_FLIT_OFFSET 6
#define ACTION_OFFSET 7
#define PCIE_ADDRESS_LO_OFFSET 8
#define PCIE_ADDRESS_HI_OFFSET 9

#define ACTION_NO_MATCH 1
#define ACTION_MATCH 2

#define likely(x)       __builtin_expect((x),1)
#define unlikely(x)     __builtin_expect((x),0)

#ifdef CONTROL_MSG

#define REGISTERS_PER_APP 8
typedef struct pcie_block {
    uint32_t tail1;
    uint32_t head1;
    uint32_t kmem_low1;
    uint32_t kmem_high1;
    uint32_t c2f_tail;
    uint32_t c2f_head;
    uint32_t c2f_kmem_low;
    uint32_t c2f_kmem_high;
    uint32_t tail2;
    uint32_t head2;
    uint32_t kmem_low2;
    uint32_t kmem_high2;
    uint32_t padding4;
    uint32_t padding5;
    uint32_t padding6;
    uint32_t padding7;
} pcie_block_t;

#else

<<<<<<< HEAD
#define REGISTERS_PER_APP 4
=======
#define MEMORY_SPACE_PER_APP (1<<12)
>>>>>>> f76944e1

typedef struct pcie_block {
    uint32_t tail;
    uint32_t head;
    uint32_t kmem_low;
    uint32_t kmem_high;
    uint32_t padding[12];
} pcie_block_t;

#endif // CONTROL_MSG

typedef struct block {
    uint32_t pdu_id;
    uint16_t dst_port;
    uint16_t src_port;
    uint32_t dst_ip;
    uint32_t src_ip;
    uint32_t protocol;
    uint32_t pdu_size; // in bytes
    uint32_t pdu_flit;
    uint32_t action;
    uint64_t pcie_address;
    uint8_t *pdu_payload; // immediately after pdu_hdr
} block_s;

typedef struct {
    intel_fpga_pcie_dev* dev;
    uint32_t* kdata;
    pcie_block_t* uio_data_bar2;
    uint32_t last_flits;
    uint32_t* tail_ptr;
    uint32_t* head_ptr;
    uint32_t cpu_head;
    uint32_t c2f_cpu_tail;
    int app_id;
} socket_internal;

int dma_init(socket_internal* socket_entry);
int dma_run(socket_internal* socket_entry, void** buf, size_t len);
void advance_ring_buffer(socket_internal* socket_entry);
int send_control_message(socket_internal* socket_entry, unsigned int nb_rules);
int dma_finish(socket_internal* socket_entry);
void print_pcie_block(pcie_block_t * pb);
void print_slot(uint32_t *rp_addr, uint32_t start, uint32_t range);
void print_fpga_reg(intel_fpga_pcie_dev *dev);
void print_block(block_s *block);
void fill_block(uint32_t *addr, block_s *block);
uint32_t c2f_copy_head(uint32_t c2f_tail, pcie_block_t *global_block, 
         block_s *block, uint32_t *kdata);

#endif // PCIE_H<|MERGE_RESOLUTION|>--- conflicted
+++ resolved
@@ -63,11 +63,7 @@
 
 #else
 
-<<<<<<< HEAD
-#define REGISTERS_PER_APP 4
-=======
 #define MEMORY_SPACE_PER_APP (1<<12)
->>>>>>> f76944e1
 
 typedef struct pcie_block {
     uint32_t tail;

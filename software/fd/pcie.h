

#ifndef PCIE_H
#define PCIE_H

#include "api/intel_fpga_pcie_api.hpp"

#define RULE_ID_LINE_LEN 64 // bytes
#define RULE_ID_SIZE 2 // bytes
#define NB_RULES_IN_LINE (RULE_ID_LINE_LEN/RULE_ID_SIZE)

// N * 512 bits, N * 16 dwords
#define BUFFER_SIZE 8191
#define C2F_BUFFER_SIZE 512
//Interms of dwords. 1 means the first 16 dwords are global registers
//the 1024 is the extra page for memory-copy
#define C2F_BUFFER_OFFSET ((BUFFER_SIZE+1)*16+1024)
// 4 bytes, 1 dword
#define HEAD_OFFSET 4
#define C2F_TAIL_OFFSET 16

#define PDU_ID_OFFSET 0
#define PDU_PORTS_OFFSET 1
#define PDU_DST_IP_OFFSET 2
#define PDU_SRC_IP_OFFSET 3
#define PDU_PROTOCOL_OFFSET 4
#define PDU_SIZE_OFFSET 5
#define PDU_FLIT_OFFSET 6
#define ACTION_OFFSET 7
#define PCIE_ADDRESS_LO_OFFSET 8
#define PCIE_ADDRESS_HI_OFFSET 9

#define ACTION_NO_MATCH 1
#define ACTION_MATCH 2

#define likely(x)       __builtin_expect((x),1)
#define unlikely(x)     __builtin_expect((x),0)

typedef struct pcie_block {
    uint32_t tail1;
    uint32_t head1;
    uint32_t kmem_low1;
    uint32_t kmem_high1;
    uint32_t c2f_tail;
    uint32_t c2f_head;
    uint32_t c2f_kmem_low;
    uint32_t c2f_kmem_high;
    uint32_t tail2;
    uint32_t head2;
    uint32_t kmem_low2;
    uint32_t kmem_high2;
    uint32_t padding4;
    uint32_t padding5;
    uint32_t padding6;
    uint32_t padding7;
} pcie_block_t;

typedef struct block {
    uint32_t pdu_id;
    uint16_t dst_port;
    uint16_t src_port;
    uint32_t dst_ip;
    uint32_t src_ip;
    uint32_t protocol;
    uint32_t pdu_size; // in bytes
    uint32_t pdu_flit;
    uint32_t action;
    uint64_t pcie_address;
    uint8_t *pdu_payload; // immediately after pdu_hdr
} block_s;

typedef struct {
    intel_fpga_pcie_dev* dev;
    uint32_t* kdata;
    pcie_block_t* uio_data_bar2;
    uint32_t last_flits;
<<<<<<< HEAD
    unsigned int cpu_head;
    uint32_t* tail_ptr;
    uint32_t* head_ptr;
=======
    uint32_t cpu_head;
    uint32_t c2f_cpu_tail;
>>>>>>> ebe2710c
} socket_internal;

int dma_init(socket_internal* socket_entry);
int dma_run(socket_internal* socket_entry, void** buf, size_t len);
void advance_ring_buffer(socket_internal* socket_entry);
void send_control_message(socket_internal* socket_entry);
int dma_finish(socket_internal* socket_entry);
void print_pcie_block(pcie_block_t * pb);
void print_slot(uint32_t *rp_addr, uint32_t start, uint32_t range);
void print_fpga_reg(intel_fpga_pcie_dev *dev);
void print_block(block_s *block);
void fill_block(uint32_t *addr, block_s *block);
uint32_t c2f_copy_head(uint32_t c2f_tail, pcie_block_t *global_block, 
         block_s *block, uint32_t *kdata);

#endif // PCIE_H<|MERGE_RESOLUTION|>--- conflicted
+++ resolved
@@ -74,14 +74,10 @@
     uint32_t* kdata;
     pcie_block_t* uio_data_bar2;
     uint32_t last_flits;
-<<<<<<< HEAD
-    unsigned int cpu_head;
     uint32_t* tail_ptr;
     uint32_t* head_ptr;
-=======
     uint32_t cpu_head;
     uint32_t c2f_cpu_tail;
->>>>>>> ebe2710c
 } socket_internal;
 
 int dma_init(socket_internal* socket_entry);

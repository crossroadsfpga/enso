--- conflicted
+++ resolved
@@ -134,12 +134,9 @@
       " [--rtt-hist-len HIST_LEN]\n"
       " [--stats-delay STATS_DELAY]\n"
       " [--pcie-addr PCIE_ADDR]\n"
-<<<<<<< HEAD
-      " [--timestamp-offset]\n\n"
-=======
+      " [--timestamp-offset]\n"
       " [--distribution DISTRIBUTION]\n"
       " [--poisson]\n\n"
->>>>>>> aa1143c2
 
       "  PCAP_FILE: Pcap file with packets to transmit.\n"
       "  RATE_NUM: Numerator of the rate used to transmit packets.\n"
@@ -162,13 +159,10 @@
       "  --stats-delay: Delay between displayed stats in milliseconds\n"
       "                 (default: %d).\n"
       "  --pcie-addr: Specify the PCIe address of the NIC to use.\n"
-<<<<<<< HEAD
       "  --timestamp-offset: Specify the packet offset to place the timestamp\n"
       "                      on (default: %d).\n",
-=======
       "  --distribution: Specify the distribution to use for packet cycles.\n"
       "  --poisson: Use a poisson distribution for packet transmission.\n",
->>>>>>> aa1143c2
       program_name, DEFAULT_CORE_ID, DEFAULT_NB_QUEUES, DEFAULT_HIST_OFFSET,
       DEFAULT_HIST_LEN, DEFAULT_STATS_DELAY, enso::kDefaultRttOffset);
 }
@@ -185,12 +179,9 @@
 #define CMD_OPT_RTT_HIST_LEN "rtt-hist-len"
 #define CMD_OPT_STATS_DELAY "stats-delay"
 #define CMD_OPT_PCIE_ADDR "pcie-addr"
-<<<<<<< HEAD
 #define CMD_OPT_TIMESTAMP_OFFSET "timestamp-offset"
-=======
 #define CMD_OPT_DISTRIBUTION "distribution"
 #define CMD_OPT_POISSON "poisson"
->>>>>>> aa1143c2
 
 // Map long options to short options.
 enum {
@@ -206,12 +197,9 @@
   CMD_OPT_RTT_HIST_LEN_NUM,
   CMD_OPT_STATS_DELAY_NUM,
   CMD_OPT_PCIE_ADDR_NUM,
-<<<<<<< HEAD
-  CMD_OPT_TIMESTAMP_OFFSET_NUM
-=======
+  CMD_OPT_TIMESTAMP_OFFSET_NUM,
   CMD_OPT_DISTRIBUTION_NUM,
   CMD_OPT_POISSON_NUM
->>>>>>> aa1143c2
 };
 
 static const char short_options[] = "";
@@ -229,13 +217,10 @@
     {CMD_OPT_RTT_HIST_LEN, required_argument, NULL, CMD_OPT_RTT_HIST_LEN_NUM},
     {CMD_OPT_STATS_DELAY, required_argument, NULL, CMD_OPT_STATS_DELAY_NUM},
     {CMD_OPT_PCIE_ADDR, required_argument, NULL, CMD_OPT_PCIE_ADDR_NUM},
-<<<<<<< HEAD
     {CMD_OPT_TIMESTAMP_OFFSET, required_argument, NULL,
      CMD_OPT_TIMESTAMP_OFFSET_NUM},
-=======
     {CMD_OPT_DISTRIBUTION, required_argument, NULL, CMD_OPT_DISTRIBUTION_NUM},
     {CMD_OPT_POISSON, no_argument, NULL, CMD_OPT_POISSON_NUM},
->>>>>>> aa1143c2
     {0, 0, 0, 0}};
 
 struct parsed_args_t {
@@ -255,12 +240,9 @@
   uint32_t rtt_hist_len;
   uint32_t stats_delay;
   std::string pcie_addr;
-<<<<<<< HEAD
   uint8_t timestamp_offset;
-=======
   std::string distribution;
   bool poisson;
->>>>>>> aa1143c2
 };
 
 static int parse_args(int argc, char** argv,
@@ -278,11 +260,8 @@
   parsed_args.rtt_hist_offset = DEFAULT_HIST_OFFSET;
   parsed_args.rtt_hist_len = DEFAULT_HIST_LEN;
   parsed_args.stats_delay = DEFAULT_STATS_DELAY;
-<<<<<<< HEAD
   parsed_args.timestamp_offset = enso::kDefaultRttOffset;
-=======
   parsed_args.poisson = false;
->>>>>>> aa1143c2
 
   while ((opt = getopt_long(argc, argv, short_options, long_options,
                             &long_index)) != EOF) {
@@ -324,7 +303,6 @@
       case CMD_OPT_PCIE_ADDR_NUM:
         parsed_args.pcie_addr = optarg;
         break;
-<<<<<<< HEAD
       case CMD_OPT_TIMESTAMP_OFFSET_NUM: {
         int timestamp_offset = atoi(optarg);
         if (timestamp_offset < 0 || timestamp_offset > 60) {
@@ -334,14 +312,12 @@
         parsed_args.timestamp_offset = (uint8_t)timestamp_offset;
         break;
       }
-=======
       case CMD_OPT_DISTRIBUTION_NUM:
         parsed_args.distribution = optarg;
         break;
       case CMD_OPT_POISSON_NUM:
         parsed_args.poisson = true;
         break;
->>>>>>> aa1143c2
       default:
         return -1;
     }
@@ -877,12 +853,8 @@
       }
 
       if (parsed_args.enable_rtt) {
-<<<<<<< HEAD
+        std::cout << "Enabling timestamping" << std::endl;
         enso::enable_device_timestamp(socket_fd, parsed_args.timestamp_offset);
-=======
-        std::cout << "Enabling timestamping" << std::endl;
-        enso::enable_device_timestamp(socket_fd);
->>>>>>> aa1143c2
       } else {
         enso::disable_device_timestamp(socket_fd);
       }

/*
 * Copyright (c) 2022, Carnegie Mellon University
 *
 * Redistribution and use in source and binary forms, with or without
 * modification, are permitted (subject to the limitations in the disclaimer
 * below) provided that the following conditions are met:
 *
 *      * Redistributions of source code must retain the above copyright notice,
 *      this list of conditions and the following disclaimer.
 *
 *      * Redistributions in binary form must reproduce the above copyright
 *      notice, this list of conditions and the following disclaimer in the
 *      documentation and/or other materials provided with the distribution.
 *
 *      * Neither the name of the copyright holder nor the names of its
 *      contributors may be used to endorse or promote products derived from
 *      this software without specific prior written permission.
 *
 * NO EXPRESS OR IMPLIED LICENSES TO ANY PARTY'S PATENT RIGHTS ARE GRANTED BY
 * THIS LICENSE. THIS SOFTWARE IS PROVIDED BY THE COPYRIGHT HOLDERS AND
 * CONTRIBUTORS "AS IS" AND ANY EXPRESS OR IMPLIED WARRANTIES, INCLUDING, BUT
 * NOT LIMITED TO, THE IMPLIED WARRANTIES OF MERCHANTABILITY AND FITNESS FOR A
 * PARTICULAR PURPOSE ARE DISCLAIMED. IN NO EVENT SHALL THE COPYRIGHT HOLDER OR
 * CONTRIBUTORS BE LIABLE FOR ANY DIRECT, INDIRECT, INCIDENTAL, SPECIAL,
 * EXEMPLARY, OR CONSEQUENTIAL DAMAGES (INCLUDING, BUT NOT LIMITED TO,
 * PROCUREMENT OF SUBSTITUTE GOODS OR SERVICES; LOSS OF USE, DATA, OR PROFITS;
 * OR BUSINESS INTERRUPTION) HOWEVER CAUSED AND ON ANY THEORY OF LIABILITY,
 * WHETHER IN CONTRACT, STRICT LIABILITY, OR TORT (INCLUDING NEGLIGENCE OR
 * OTHERWISE) ARISING IN ANY WAY OUT OF THE USE OF THIS SOFTWARE, EVEN IF
 * ADVISED OF THE POSSIBILITY OF SUCH DAMAGE.
 */

/**
 * @file
 * @brief Functions to initialize and interface directly with the PCIe device.
 *
 * @author Hugo Sadok <sadok@cmu.edu>
 */

#include "pcie.h"

#include <arpa/inet.h>
#include <enso/config.h>
#include <enso/consts.h>
#include <enso/helpers.h>
#include <immintrin.h>
#include <sched.h>
#include <string.h>
#include <sys/mman.h>
#include <time.h>
#include <unistd.h>

#include <algorithm>
#include <cassert>
#include <cerrno>
#include <cstdint>
#include <cstdlib>
#include <ctime>
#include <iomanip>
#include <iostream>
#include <limits>
#include <stdexcept>

// Automatically points to the device backend configured at compile time.
#include <dev_backend.h>

namespace enso {

void set_park_callback(ParkCallback park_callback) {
  park_callback_ = park_callback;
}

static _enso_always_inline void try_clflush([[maybe_unused]] void* addr) {
#ifdef __CLFLUSHOPT__
  _mm_clflushopt(addr);
#endif
}

int notification_buf_init(uint32_t bdf, int32_t bar,
                          struct NotificationBufPair* notification_buf_pair,
                          const std::string& huge_page_prefix,
                          int32_t uthread_id) {
  DevBackend* fpga_dev = DevBackend::Create(bdf, bar);
  if (unlikely(fpga_dev == nullptr)) {
    std::cerr << "Could not create device" << std::endl;
    return -1;
  }
  notification_buf_pair->fpga_dev = fpga_dev;

  int notif_pipe_id = fpga_dev->AllocateNotifBuf(uthread_id);

  if (notif_pipe_id < 0) {
    std::cerr << "Could not allocate notification buffer" << std::endl;
    return -1;
  }

  notification_buf_pair->id = notif_pipe_id;

  void* uio_mmap_bar2_addr =
      fpga_dev->uio_mmap((1 << 12) * (kMaxNbFlows + kMaxNbApps), 2);
  if (uio_mmap_bar2_addr == MAP_FAILED) {
    std::cerr << "Could not get mmap uio memory!" << std::endl;
    return -1;
  }

  notification_buf_pair->uio_mmap_bar2_addr = uio_mmap_bar2_addr;

  // Register associated with the notification buffer. Notification buffer
  // registers come after the enso pipe ones, that's why we use kMaxNbFlows
  // as an offset.
  volatile struct QueueRegs* notification_buf_pair_regs =
      (struct QueueRegs*)((uint8_t*)uio_mmap_bar2_addr +
                          (notif_pipe_id + kMaxNbFlows) * kMemorySpacePerQueue);
  // Make sure the notification buffer is disabled.
  DevBackend::mmio_write32(&notification_buf_pair_regs->rx_mem_low, 0,
                           notification_buf_pair->uio_mmap_bar2_addr);
  DevBackend::mmio_write32(&notification_buf_pair_regs->rx_mem_high, 0,
                           notification_buf_pair->uio_mmap_bar2_addr);
  while (DevBackend::mmio_read32(&notification_buf_pair_regs->rx_mem_low,
                                 notification_buf_pair->uio_mmap_bar2_addr) !=
         0)
    continue;

  while (DevBackend::mmio_read32(&notification_buf_pair_regs->rx_mem_high,
                                 notification_buf_pair->uio_mmap_bar2_addr) !=
         0)
    continue;

  DevBackend::mmio_write32(&notification_buf_pair_regs->rx_tail, 0,
                           notification_buf_pair->uio_mmap_bar2_addr);
  while (DevBackend::mmio_read32(&notification_buf_pair_regs->rx_tail,
                                 notification_buf_pair->uio_mmap_bar2_addr) !=
         0)
    continue;

  DevBackend::mmio_write32(&notification_buf_pair_regs->rx_head, 0,
                           notification_buf_pair->uio_mmap_bar2_addr);
  while (DevBackend::mmio_read32(&notification_buf_pair_regs->rx_head,
                                 notification_buf_pair->uio_mmap_bar2_addr) !=
         0)
    continue;

  std::string huge_page_path = huge_page_prefix +
                               std::string(kHugePageNotifBufPathPrefix) +
                               std::to_string(notification_buf_pair->id);

  notification_buf_pair->regs = (struct QueueRegs*)notification_buf_pair_regs;
  notification_buf_pair->rx_buf =
      (struct RxNotification*)get_huge_page(huge_page_path);
  if (notification_buf_pair->rx_buf == NULL) {
    std::cerr << "Could not get huge page" << std::endl;
    return -1;
  }

  memset(notification_buf_pair->rx_buf, 0, kNotificationBufSize * 64);

  // Use first half of the huge page for RX and second half for TX.
  notification_buf_pair->tx_buf =
      (struct TxNotification*)((uint64_t)notification_buf_pair->rx_buf +
                               kAlignedDscBufPairSize / 2);

  memset(notification_buf_pair->tx_buf, 0, kNotificationBufSize * 64);

  uint64_t phys_addr =
      fpga_dev->ConvertVirtAddrToDevAddr(notification_buf_pair->rx_buf);

  notification_buf_pair->rx_head_ptr =
      (uint32_t*)&notification_buf_pair_regs->rx_head;
  notification_buf_pair->tx_tail_ptr =
      (uint32_t*)&notification_buf_pair_regs->tx_tail;

  notification_buf_pair->rx_head =
      DevBackend::mmio_read32(notification_buf_pair->rx_head_ptr,
                              notification_buf_pair->uio_mmap_bar2_addr);

  // Preserve TX DSC tail and make head have the same value.
  notification_buf_pair->tx_tail =
      DevBackend::mmio_read32(notification_buf_pair->tx_tail_ptr,
                              notification_buf_pair->uio_mmap_bar2_addr);

  notification_buf_pair->tx_head = notification_buf_pair->tx_tail;

  DevBackend::mmio_write32(&notification_buf_pair_regs->tx_head,
                           notification_buf_pair->tx_head,
                           notification_buf_pair->uio_mmap_bar2_addr);

  notification_buf_pair->pending_rx_pipe_tails = (uint32_t*)malloc(
      sizeof(*(notification_buf_pair->pending_rx_pipe_tails)) * kMaxNbFlows);
  if (notification_buf_pair->pending_rx_pipe_tails == NULL) {
    std::cerr << "Could not allocate memory" << std::endl;
    return -1;
  }
  memset(notification_buf_pair->pending_rx_pipe_tails, 0, kMaxNbFlows);

  notification_buf_pair->wrap_tracker =
      (uint8_t*)malloc(kNotificationBufSize / 8);
  if (notification_buf_pair->wrap_tracker == NULL) {
    std::cerr << "Could not allocate memory" << std::endl;
    return -1;
  }
  memset(notification_buf_pair->wrap_tracker, 0, kNotificationBufSize / 8);

  notification_buf_pair->next_rx_pipe_notifs =
      (RxNotification**)malloc(kNotificationBufSize * sizeof(RxNotification*));
  if (notification_buf_pair->next_rx_pipe_notifs == NULL) {
    std::cerr << "Could not allocate memory" << std::endl;
    return -1;
  }

  notification_buf_pair->next_rx_ids_head = 0;
  notification_buf_pair->next_rx_ids_tail = 0;
  notification_buf_pair->tx_full_cnt = 0;

  notification_buf_pair->nb_unreported_completions = 0;
  notification_buf_pair->huge_page_prefix = huge_page_prefix;

  // Setting the address enables the queue. Do this last.
  // Use first half of the huge page for RX and second half for TX.
  DevBackend::mmio_write32(&notification_buf_pair_regs->rx_mem_low,
                           (uint32_t)phys_addr,
                           notification_buf_pair->uio_mmap_bar2_addr);
  DevBackend::mmio_write32(&notification_buf_pair_regs->rx_mem_high,
                           (uint32_t)(phys_addr >> 32),
                           notification_buf_pair->uio_mmap_bar2_addr);

  phys_addr += kAlignedDscBufPairSize / 2;

  DevBackend::mmio_write32(&notification_buf_pair_regs->tx_mem_low,
                           (uint32_t)phys_addr,
                           notification_buf_pair->uio_mmap_bar2_addr);
  DevBackend::mmio_write32(&notification_buf_pair_regs->tx_mem_high,
                           (uint32_t)(phys_addr >> 32),
                           notification_buf_pair->uio_mmap_bar2_addr);
  return 0;
}

int enso_pipe_init(struct RxEnsoPipeInternal* enso_pipe,
                   struct NotificationBufPair* notification_buf_pair,
                   bool fallback) {
  void* uio_mmap_bar2_addr = notification_buf_pair->uio_mmap_bar2_addr;
  DevBackend* fpga_dev =
      static_cast<DevBackend*>(notification_buf_pair->fpga_dev);

  int enso_pipe_id = fpga_dev->AllocatePipe(fallback);

  if (enso_pipe_id < 0) {
    std::cerr << "Could not allocate pipe" << std::endl;
    return -1;
  }

  // Register associated with the enso pipe.
  volatile struct QueueRegs* enso_pipe_regs =
      (struct QueueRegs*)((uint8_t*)uio_mmap_bar2_addr +
                          enso_pipe_id * kMemorySpacePerQueue);
  enso_pipe->regs = (struct QueueRegs*)enso_pipe_regs;
  enso_pipe->uio_mmap_bar2_addr = uio_mmap_bar2_addr;
  // Make sure the queue is disabled.
  DevBackend::mmio_write32(&enso_pipe_regs->rx_mem_low, 0,
                           notification_buf_pair->uio_mmap_bar2_addr);
  DevBackend::mmio_write32(&enso_pipe_regs->rx_mem_high, 0,
                           notification_buf_pair->uio_mmap_bar2_addr);

  uint64_t mask = (1L << 32L) - 1L;
  while ((DevBackend::mmio_read32(&enso_pipe_regs->rx_mem_low,
                                  notification_buf_pair->uio_mmap_bar2_addr) &
          (~mask)) != 0 ||
         DevBackend::mmio_read32(&enso_pipe_regs->rx_mem_high,
                                 notification_buf_pair->uio_mmap_bar2_addr) !=
             0) {
    continue;
  }

  // Make sure head and tail start at zero.
  DevBackend::mmio_write32(&enso_pipe_regs->rx_tail, 0,
                           notification_buf_pair->uio_mmap_bar2_addr);
  while (DevBackend::mmio_read32(&enso_pipe_regs->rx_tail,
                                 notification_buf_pair->uio_mmap_bar2_addr) !=
         0)
    continue;

  DevBackend::mmio_write32(&enso_pipe_regs->rx_head, 0,
                           notification_buf_pair->uio_mmap_bar2_addr);
  while (DevBackend::mmio_read32(&enso_pipe_regs->rx_head,
                                 notification_buf_pair->uio_mmap_bar2_addr) !=
         0)
    continue;

  std::string huge_page_path = notification_buf_pair->huge_page_prefix +
                               std::string(kHugePageRxPipePathPrefix) +
                               std::to_string(enso_pipe_id);

  enso_pipe->buf = (uint32_t*)get_huge_page(huge_page_path, 0, true);
  if (enso_pipe->buf == NULL) {
    std::cerr << "Could not get huge page" << std::endl;
    return -1;
  }
  uint64_t phys_addr = fpga_dev->ConvertVirtAddrToDevAddr(enso_pipe->buf);

  enso_pipe->buf_phys_addr = phys_addr;
  enso_pipe->phys_buf_offset = phys_addr - (uint64_t)(enso_pipe->buf);

  enso_pipe->id = enso_pipe_id;
  enso_pipe->buf_head_ptr = (uint32_t*)&enso_pipe_regs->rx_head;
  enso_pipe->rx_head = 0;
  enso_pipe->rx_tail = 0;
  enso_pipe->huge_page_prefix = notification_buf_pair->huge_page_prefix;

  // Make sure the last tail matches the current head.
  notification_buf_pair->pending_rx_pipe_tails[enso_pipe->id] =
      enso_pipe->rx_head;

  // Setting the address enables the queue. Do this last.
  // The least significant bits in rx_mem_low are used to keep the notification
  // buffer ID. Therefore we add `notification_buf_pair->id` to the address.
  DevBackend::mmio_write32(&enso_pipe_regs->rx_mem_low,
                           (uint32_t)phys_addr + notification_buf_pair->id,
                           notification_buf_pair->uio_mmap_bar2_addr);
  DevBackend::mmio_write32(&enso_pipe_regs->rx_mem_high,
                           (uint32_t)(phys_addr >> 32),
                           notification_buf_pair->uio_mmap_bar2_addr);
  update_fallback_queues_config(notification_buf_pair);
  return enso_pipe_id;
}

int dma_init(struct NotificationBufPair* notification_buf_pair,
             struct RxEnsoPipeInternal* enso_pipe, uint32_t bdf, int32_t bar,
             const std::string& huge_page_prefix, bool fallback) {
  printf("Running with NOTIFICATION_BUF_SIZE: %i\n", kNotificationBufSize);
  printf("Running with ENSO_PIPE_SIZE: %i\n", kEnsoPipeSize);

  int16_t core_id = sched_getcpu();
  if (core_id < 0) {
    std::cerr << "Could not get CPU id" << std::endl;
    return -1;
  }

  // Set notification buffer only for the first socket.
  if (notification_buf_pair->ref_cnt == 0) {
    int ret = notification_buf_init(bdf, bar, notification_buf_pair,
                                    huge_page_prefix, -1);
    if (ret != 0) {
      return ret;
    }
  }

  ++(notification_buf_pair->ref_cnt);

  return enso_pipe_init(enso_pipe, notification_buf_pair, fallback);
}

/**
 * @brief Updates bookkeeping on until where packets are
 *        available for each enso RX pipe, adds to ring buffer with
 *        next notifications to consume.
 *
 * @param notification_buf_pair
 * @return Number of consumed notifications.
 */
static _enso_always_inline uint16_t
__get_new_tails(struct NotificationBufPair* notification_buf_pair) {
  struct RxNotification* notification_buf = notification_buf_pair->rx_buf;
  uint32_t notification_buf_head = notification_buf_pair->rx_head;
  uint16_t nb_consumed_notifications = 0;

  uint16_t next_rx_ids_tail = notification_buf_pair->next_rx_ids_tail;

  for (uint16_t i = 0; i < kBatchSize; ++i) {
    struct RxNotification* cur_notification =
        notification_buf + notification_buf_head;

    // Check if the next notification was updated by the NIC.
    if (!cur_notification->signal) {
      break;
    }
    // std::cout << "Got notification for notif buf " <<
    // notification_buf_pair->id
    //           << " at notif buf head " << notification_buf_head
    //           << " until tail " << cur_notification->tail << std::endl;
    cur_notification->signal = 0;

    notification_buf_head = (notification_buf_head + 1) % kNotificationBufSize;

    // updates the 'tail', that is, until where you can read,
    // for the given enso pipe
    enso_pipe_id_t enso_pipe_id = cur_notification->queue_id;
    notification_buf_pair->pending_rx_pipe_tails[enso_pipe_id] =
        (uint32_t)cur_notification->tail;

    // orders the new updates: read pipes from next_rx_ids_head to
    // next_rx_ids_tail
    notification_buf_pair->next_rx_pipe_notifs[next_rx_ids_tail] =
        cur_notification;
    next_rx_ids_tail = (next_rx_ids_tail + 1) % kNotificationBufSize;

    ++nb_consumed_notifications;
  }

  notification_buf_pair->next_rx_ids_tail = next_rx_ids_tail;

  if (likely(nb_consumed_notifications > 0)) {
    DevBackend::mmio_write32(notification_buf_pair->rx_head_ptr,
                             notification_buf_head,
                             notification_buf_pair->uio_mmap_bar2_addr);
    notification_buf_pair->rx_head = notification_buf_head;
  }

  return nb_consumed_notifications;
}

uint16_t get_new_tails(struct NotificationBufPair* notification_buf_pair) {
  return __get_new_tails(notification_buf_pair);
}

static _enso_always_inline uint32_t
__consume_queue(struct RxEnsoPipeInternal* enso_pipe,
                struct NotificationBufPair* notification_buf_pair, void** buf,
                bool peek = false) {
  // std::cout << "consuming queue" << std::endl;
  uint32_t* enso_pipe_buf = enso_pipe->buf;
  uint32_t enso_pipe_head = enso_pipe->rx_tail;
  int queue_id = enso_pipe->id;

  *buf = &enso_pipe_buf[enso_pipe_head * 16];

  uint32_t enso_pipe_tail =
      notification_buf_pair->pending_rx_pipe_tails[queue_id];

  if (enso_pipe_tail == enso_pipe_head) {
    return 0;
  }

  uint32_t flit_aligned_size =
      ((enso_pipe_tail - enso_pipe_head) % ENSO_PIPE_SIZE) * 64;

  if (!peek) {
    enso_pipe_head = (enso_pipe_head + flit_aligned_size / 64) % ENSO_PIPE_SIZE;
    enso_pipe->rx_tail = enso_pipe_head;
  }

  return flit_aligned_size;
}

uint32_t get_next_batch_from_queue(
    struct RxEnsoPipeInternal* enso_pipe,
    struct NotificationBufPair* notification_buf_pair, void** buf) {
  return __consume_queue(enso_pipe, notification_buf_pair, buf);
}

uint32_t peek_next_batch_from_queue(
    struct RxEnsoPipeInternal* enso_pipe,
    struct NotificationBufPair* notification_buf_pair, void** buf) {
  return __consume_queue(enso_pipe, notification_buf_pair, buf, true);
}

static _enso_always_inline struct RxNotification* __get_next_rx_notif(
    struct NotificationBufPair* notification_buf_pair) {
  // Consume up to a batch of notifications at a time. If the number of consumed
  // notifications is the same as the number of pending notifications, we are
  // done processing the last batch and can get the next one. Using batches here
  // performs **significantly** better compared to always fetching the latest
  // notification.
  uint16_t next_rx_ids_head = notification_buf_pair->next_rx_ids_head;
  uint16_t next_rx_ids_tail = notification_buf_pair->next_rx_ids_tail;

  if (next_rx_ids_head == next_rx_ids_tail) {
    uint16_t nb_consumed_notifications = __get_new_tails(notification_buf_pair);
    if (unlikely(nb_consumed_notifications == 0)) {
      return nullptr;
    }
  }

  struct RxNotification* notification =
      notification_buf_pair->next_rx_pipe_notifs[next_rx_ids_head];

  notification_buf_pair->next_rx_ids_head =
      (next_rx_ids_head + 1) % kNotificationBufSize;

  return notification;
}

struct RxNotification* get_next_rx_notif(
    struct NotificationBufPair* notification_buf_pair) {
  return __get_next_rx_notif(notification_buf_pair);
}

static _enso_always_inline int32_t
__get_next_enso_pipe_id(struct NotificationBufPair* notification_buf_pair) {
  struct RxNotification* notification =
      get_next_rx_notif(notification_buf_pair);
  return notification->queue_id;
}

int32_t get_next_enso_pipe_id(
    struct NotificationBufPair* notification_buf_pair) {
  return __get_next_enso_pipe_id(notification_buf_pair);
}

// Return next batch among all open sockets.
uint32_t get_next_batch(struct NotificationBufPair* notification_buf_pair,
                        struct SocketInternal* socket_entries,
                        int* enso_pipe_id, void** buf) {
  RxNotification* notif = __get_next_rx_notif(notification_buf_pair);

  if (unlikely(!notif)) {
    return 0;
  }

  int32_t __enso_pipe_id = notif->queue_id;

  *enso_pipe_id = __enso_pipe_id;

  struct SocketInternal* socket_entry = &socket_entries[__enso_pipe_id];
  struct RxEnsoPipeInternal* enso_pipe = &socket_entry->enso_pipe;

  return __consume_queue(enso_pipe, notification_buf_pair, buf);
}

void advance_pipe(struct RxEnsoPipeInternal* enso_pipe, size_t len) {
  uint32_t rx_pkt_head = enso_pipe->rx_head;
  uint32_t nb_flits = ((uint64_t)len - 1) / 64 + 1;
  rx_pkt_head = (rx_pkt_head + nb_flits) % ENSO_PIPE_SIZE;

  // std::cout << "advance pipe: " << rx_pkt_head << std::endl;
  DevBackend::mmio_write32(enso_pipe->buf_head_ptr, rx_pkt_head,
                           enso_pipe->uio_mmap_bar2_addr);
  enso_pipe->rx_head = rx_pkt_head;
}

void fully_advance_pipe(struct RxEnsoPipeInternal* enso_pipe) {
  // std::cout << "fully advance pipe: " << enso_pipe->rx_tail << std::endl;

  DevBackend::mmio_write32(enso_pipe->buf_head_ptr, enso_pipe->rx_tail,
                           enso_pipe->uio_mmap_bar2_addr);
  enso_pipe->rx_head = enso_pipe->rx_tail;
}

void prefetch_pipe(struct RxEnsoPipeInternal* enso_pipe) {
  DevBackend::mmio_write32(enso_pipe->buf_head_ptr, enso_pipe->rx_head,
                           enso_pipe->uio_mmap_bar2_addr);
}

static _enso_always_inline uint32_t
__send_to_queue(struct NotificationBufPair* notification_buf_pair,
                uint64_t phys_addr, uint32_t len, bool first) {
  struct TxNotification* tx_buf = notification_buf_pair->tx_buf;
  uint32_t tx_tail = notification_buf_pair->tx_tail;
  uint32_t missing_bytes = len;

  uint64_t transf_addr = phys_addr;
  uint64_t hugepage_mask = ~((uint64_t)kBufPageSize - 1);
  uint64_t hugepage_base_addr = transf_addr & hugepage_mask;
  uint64_t hugepage_boundary = hugepage_base_addr + kBufPageSize;

  while (missing_bytes > 0) {
    uint32_t free_slots =
        (notification_buf_pair->tx_head - tx_tail - 1) % kNotificationBufSize;

    // Block until we can send.
    while (unlikely(free_slots == 0)) {
      ++notification_buf_pair->tx_full_cnt;
      if (park_callback_ != nullptr) {
<<<<<<< HEAD
        std::invoke(park_callback_, false);
=======
        std::invoke(park_callback_, true);
>>>>>>> a9f87642
      }
      update_tx_head(notification_buf_pair);
      free_slots =
          (notification_buf_pair->tx_head - tx_tail - 1) % kNotificationBufSize;
    }

    struct TxNotification* tx_notification = tx_buf + tx_tail;
    uint32_t req_length = std::min(missing_bytes, (uint32_t)kMaxTransferLen);
    uint32_t missing_bytes_in_page = hugepage_boundary - transf_addr;
    req_length = std::min(req_length, missing_bytes_in_page);

    // If the transmission needs to be split among multiple requests, we
    // need to set a bit in the wrap tracker.
    uint8_t wrap_tracker_mask = (missing_bytes > req_length) << (tx_tail & 0x7);
    notification_buf_pair->wrap_tracker[tx_tail / 8] |= wrap_tracker_mask;

    tx_notification->length = req_length;
    tx_notification->signal = 1;
    tx_notification->phys_addr = transf_addr;

    uint64_t huge_page_offset = (transf_addr + req_length) % kBufPageSize;
    transf_addr = hugepage_base_addr + huge_page_offset;

    // if (first)
    //   std::cout << "sent phys addr " << phys_addr << " for notif buf "
    //             << notification_buf_pair->id << " at tx tail " << tx_tail
    //             << std::endl;

    tx_tail = (tx_tail + 1) % kNotificationBufSize;
    missing_bytes -= req_length;
  }

  // std::cout << "Notif buf " << notification_buf_pair->id << " tx tail is now
  // "
  //           << tx_tail << std::endl;
  notification_buf_pair->tx_tail = tx_tail;
  DevBackend::mmio_write32(notification_buf_pair->tx_tail_ptr, tx_tail,
                           notification_buf_pair->uio_mmap_bar2_addr, first);

  return len;
}

uint32_t send_to_queue(struct NotificationBufPair* notification_buf_pair,
                       uint64_t phys_addr, uint32_t len, bool first) {
  return __send_to_queue(notification_buf_pair, phys_addr, len, first);
}

uint32_t get_unreported_completions(
    struct NotificationBufPair* notification_buf_pair) {
  uint32_t completions;
  update_tx_head(notification_buf_pair);
  completions = notification_buf_pair->nb_unreported_completions;
  notification_buf_pair->nb_unreported_completions = 0;

  return completions;
}

void update_tx_head(struct NotificationBufPair* notification_buf_pair) {
  struct TxNotification* tx_buf = notification_buf_pair->tx_buf;
  uint32_t head = notification_buf_pair->tx_head;
  uint32_t tail = notification_buf_pair->tx_tail;

  if (head == tail) {
    return;
  }

  // Advance pointer for pkt queues that were already sent.
  for (uint16_t i = 0; i < kBatchSize; ++i) {
    if (head == tail) {
      break;
    }
    struct TxNotification* tx_notification = tx_buf + head;

    // Notification has not yet been consumed by hardware.
    if (tx_notification->signal != 0) {
      break;
    }

    // std::cout << "Notif buf " << notification_buf_pair->id
    //           << " consumed tx notification at " << head << std::endl;

    // Requests that wrap around need two notifications but should only signal
    // a single completion notification. Therefore, we only increment
    // `nb_unreported_completions` in the second notification.
    // TODO(sadok): If we implement the logic to have two notifications in the
    // same cache line, we can get rid of `wrap_tracker` and instead check
    // for two notifications.
    uint8_t wrap_tracker_mask = 1 << (head & 0x7);
    uint8_t no_wrap =
        !(notification_buf_pair->wrap_tracker[head / 8] & wrap_tracker_mask);
    notification_buf_pair->nb_unreported_completions += no_wrap;
    notification_buf_pair->wrap_tracker[head / 8] &= ~wrap_tracker_mask;

    head = (head + 1) % kNotificationBufSize;
  }

  notification_buf_pair->tx_head = head;
}

int send_config(struct NotificationBufPair* notification_buf_pair,
                struct TxNotification* config_notification,
                CompletionCallback* completion_callback) {
  struct TxNotification* tx_buf = notification_buf_pair->tx_buf;
  uint32_t tx_tail = notification_buf_pair->tx_tail;
  uint32_t free_slots =
      (notification_buf_pair->tx_head - tx_tail - 1) % kNotificationBufSize;
  // Make sure it's a config notification.
  if (config_notification->signal < 2) {
    return -1;
  }

  // Block until we can send.
  while (unlikely(free_slots == 0)) {
    ++notification_buf_pair->tx_full_cnt;
    update_tx_head(notification_buf_pair);
    free_slots =
        (notification_buf_pair->tx_head - tx_tail - 1) % kNotificationBufSize;
    if (park_callback_ != nullptr) {
<<<<<<< HEAD
      std::invoke(park_callback_, false);
=======
      std::invoke(park_callback_, true);
>>>>>>> a9f87642
    }
  }

  struct TxNotification* tx_notification = tx_buf + tx_tail;
  *tx_notification = *config_notification;

  tx_tail = (tx_tail + 1) % kNotificationBufSize;
  notification_buf_pair->tx_tail = tx_tail;
  DevBackend::mmio_write32(notification_buf_pair->tx_tail_ptr, tx_tail,
                           notification_buf_pair->uio_mmap_bar2_addr);

  // Wait for request to be consumed.
  uint32_t nb_unreported_completions =
      notification_buf_pair->nb_unreported_completions;
  while (notification_buf_pair->nb_unreported_completions ==
         nb_unreported_completions) {
    if (park_callback_ != nullptr) {
<<<<<<< HEAD
      std::invoke(park_callback_, false);
=======
      std::invoke(park_callback_, true);
>>>>>>> a9f87642
    }
    update_tx_head(notification_buf_pair);
  }

  // iterate over all nb_unreported_completions and invoke completion callback
  if (completion_callback != nullptr) {
    uint32_t unreported_config_completions =
        notification_buf_pair->nb_unreported_completions -
        nb_unreported_completions;
    for (uint32_t i = 0; i < unreported_config_completions; i++) {
      std::invoke(*completion_callback);
    }
  }
  notification_buf_pair->nb_unreported_completions = nb_unreported_completions;

  return 0;
}

int get_nb_fallback_queues(struct NotificationBufPair* notification_buf_pair) {
  DevBackend* fpga_dev =
      static_cast<DevBackend*>(notification_buf_pair->fpga_dev);
  return fpga_dev->GetNbFallbackQueues();
}

int set_round_robin_status(struct NotificationBufPair* notification_buf_pair,
                           bool round_robin) {
  DevBackend* fpga_dev =
      static_cast<DevBackend*>(notification_buf_pair->fpga_dev);
  return fpga_dev->SetRrStatus(round_robin);
}

int get_round_robin_status(struct NotificationBufPair* notification_buf_pair) {
  DevBackend* fpga_dev =
      static_cast<DevBackend*>(notification_buf_pair->fpga_dev);
  return fpga_dev->GetRrStatus();
}

uint64_t get_dev_addr_from_virt_addr(
    struct NotificationBufPair* notification_buf_pair, void* virt_addr) {
  DevBackend* fpga_dev =
      static_cast<DevBackend*>(notification_buf_pair->fpga_dev);
  uint64_t dev_addr = fpga_dev->ConvertVirtAddrToDevAddr(virt_addr);
  return dev_addr;
}

void notification_buf_free(struct NotificationBufPair* notification_buf_pair) {
  DevBackend* fpga_dev =
      static_cast<DevBackend*>(notification_buf_pair->fpga_dev);

  fpga_dev->FreeNotifBuf(notification_buf_pair->id);
  DevBackend::mmio_write32(&notification_buf_pair->regs->rx_mem_low, 0,
                           notification_buf_pair->uio_mmap_bar2_addr);
  DevBackend::mmio_write32(&notification_buf_pair->regs->rx_mem_high, 0,
                           notification_buf_pair->uio_mmap_bar2_addr);
  DevBackend::mmio_write32(&notification_buf_pair->regs->tx_mem_low, 0,
                           notification_buf_pair->uio_mmap_bar2_addr);
  DevBackend::mmio_write32(&notification_buf_pair->regs->tx_mem_high, 0,
                           notification_buf_pair->uio_mmap_bar2_addr);

  munmap(notification_buf_pair->rx_buf, kAlignedDscBufPairSize);

  std::string huge_page_path = notification_buf_pair->huge_page_prefix +
                               std::string(kHugePageNotifBufPathPrefix) +
                               std::to_string(notification_buf_pair->id);

  unlink(huge_page_path.c_str());

  free(notification_buf_pair->pending_rx_pipe_tails);
  free(notification_buf_pair->wrap_tracker);
  free(notification_buf_pair->next_rx_pipe_notifs);

  delete fpga_dev;
}

void enso_pipe_free(struct NotificationBufPair* notification_buf_pair,
                    struct RxEnsoPipeInternal* enso_pipe,
                    enso_pipe_id_t enso_pipe_id) {
  DevBackend* fpga_dev =
      static_cast<DevBackend*>(notification_buf_pair->fpga_dev);

  DevBackend::mmio_write32(&enso_pipe->regs->rx_mem_low, 0,
                           notification_buf_pair->uio_mmap_bar2_addr);
  DevBackend::mmio_write32(&enso_pipe->regs->rx_mem_high, 0,
                           notification_buf_pair->uio_mmap_bar2_addr);

  if (enso_pipe->buf) {
    munmap(enso_pipe->buf, kBufPageSize);
    std::string huge_page_path = enso_pipe->huge_page_prefix +
                                 std::string(kHugePageRxPipePathPrefix) +
                                 std::to_string(enso_pipe_id);
    unlink(huge_page_path.c_str());
    enso_pipe->buf = nullptr;
  }

  fpga_dev->FreePipe(enso_pipe_id);

  update_fallback_queues_config(notification_buf_pair);
}

int dma_finish(struct SocketInternal* socket_entry) {
  struct NotificationBufPair* notification_buf_pair =
      socket_entry->notification_buf_pair;

  struct RxEnsoPipeInternal* enso_pipe = &socket_entry->enso_pipe;

  enso_pipe_id_t enso_pipe_id = enso_pipe->id;

  if (notification_buf_pair->ref_cnt == 0) {
    return -1;
  }

  enso_pipe_free(notification_buf_pair, enso_pipe, enso_pipe_id);

  if (notification_buf_pair->ref_cnt == 1) {
    notification_buf_free(notification_buf_pair);
  }

  --(notification_buf_pair->ref_cnt);

  return 0;
}

void pcie_set_backend_core_id(uint32_t core_id) {
  set_backend_core_id_dev(core_id);
}

uint32_t get_enso_pipe_id_from_socket(struct SocketInternal* socket_entry) {
  return (uint32_t)socket_entry->enso_pipe.id;
}

void pcie_initialize_backend(BackendWrapper preempt_enable,
                             BackendWrapper preempt_disable,
<<<<<<< HEAD
                             IdCallback id_callback, TscCallback tsc_callback) {
  initialize_backend_dev(preempt_enable, preempt_disable, id_callback,
                         tsc_callback);
=======
                             TscCallback tsc_callback, IdCallback id_callback) {
  initialize_backend_dev(preempt_enable, preempt_disable, tsc_callback,
                         id_callback);
>>>>>>> a9f87642
}

void pcie_push_to_backend(PipeNotification* notif) { push_to_backend(notif); }

std::optional<PipeNotification> pcie_push_to_backend_get_response(
    PipeNotification* notif) {
  return push_to_backend_get_response(notif);
}

void print_stats(struct SocketInternal* socket_entry, bool print_global) {
  struct NotificationBufPair* notification_buf_pair =
      socket_entry->notification_buf_pair;

  if (print_global) {
    printf("TX notification buffer full counter: %lu\n\n",
           notification_buf_pair->tx_full_cnt);
    printf("Dsc RX head: %d\n", notification_buf_pair->rx_head);
    printf("Dsc TX tail: %d\n", notification_buf_pair->tx_tail);
    printf("Dsc TX head: %d\n\n", notification_buf_pair->tx_head);
  }

  printf("Pkt RX tail: %d\n", socket_entry->enso_pipe.rx_tail);
  printf("Pkt RX head: %d\n", socket_entry->enso_pipe.rx_head);
}

}  // namespace enso<|MERGE_RESOLUTION|>--- conflicted
+++ resolved
@@ -559,11 +559,7 @@
     while (unlikely(free_slots == 0)) {
       ++notification_buf_pair->tx_full_cnt;
       if (park_callback_ != nullptr) {
-<<<<<<< HEAD
         std::invoke(park_callback_, false);
-=======
-        std::invoke(park_callback_, true);
->>>>>>> a9f87642
       }
       update_tx_head(notification_buf_pair);
       free_slots =
@@ -682,11 +678,7 @@
     free_slots =
         (notification_buf_pair->tx_head - tx_tail - 1) % kNotificationBufSize;
     if (park_callback_ != nullptr) {
-<<<<<<< HEAD
       std::invoke(park_callback_, false);
-=======
-      std::invoke(park_callback_, true);
->>>>>>> a9f87642
     }
   }
 
@@ -704,11 +696,7 @@
   while (notification_buf_pair->nb_unreported_completions ==
          nb_unreported_completions) {
     if (park_callback_ != nullptr) {
-<<<<<<< HEAD
       std::invoke(park_callback_, false);
-=======
-      std::invoke(park_callback_, true);
->>>>>>> a9f87642
     }
     update_tx_head(notification_buf_pair);
   }
@@ -841,15 +829,9 @@
 
 void pcie_initialize_backend(BackendWrapper preempt_enable,
                              BackendWrapper preempt_disable,
-<<<<<<< HEAD
                              IdCallback id_callback, TscCallback tsc_callback) {
   initialize_backend_dev(preempt_enable, preempt_disable, id_callback,
                          tsc_callback);
-=======
-                             TscCallback tsc_callback, IdCallback id_callback) {
-  initialize_backend_dev(preempt_enable, preempt_disable, tsc_callback,
-                         id_callback);
->>>>>>> a9f87642
 }
 
 void pcie_push_to_backend(PipeNotification* notif) { push_to_backend(notif); }

/*
 * Copyright (c) 2022, Carnegie Mellon University
 *
 * Redistribution and use in source and binary forms, with or without
 * modification, are permitted (subject to the limitations in the disclaimer
 * below) provided that the following conditions are met:
 *
 *      * Redistributions of source code must retain the above copyright notice,
 *      this list of conditions and the following disclaimer.
 *
 *      * Redistributions in binary form must reproduce the above copyright
 *      notice, this list of conditions and the following disclaimer in the
 *      documentation and/or other materials provided with the distribution.
 *
 *      * Neither the name of the copyright holder nor the names of its
 *      contributors may be used to endorse or promote products derived from
 *      this software without specific prior written permission.
 *
 * NO EXPRESS OR IMPLIED LICENSES TO ANY PARTY'S PATENT RIGHTS ARE GRANTED BY
 * THIS LICENSE. THIS SOFTWARE IS PROVIDED BY THE COPYRIGHT HOLDERS AND
 * CONTRIBUTORS "AS IS" AND ANY EXPRESS OR IMPLIED WARRANTIES, INCLUDING, BUT
 * NOT LIMITED TO, THE IMPLIED WARRANTIES OF MERCHANTABILITY AND FITNESS FOR A
 * PARTICULAR PURPOSE ARE DISCLAIMED. IN NO EVENT SHALL THE COPYRIGHT HOLDER OR
 * CONTRIBUTORS BE LIABLE FOR ANY DIRECT, INDIRECT, INCIDENTAL, SPECIAL,
 * EXEMPLARY, OR CONSEQUENTIAL DAMAGES (INCLUDING, BUT NOT LIMITED TO,
 * PROCUREMENT OF SUBSTITUTE GOODS OR SERVICES; LOSS OF USE, DATA, OR PROFITS;
 * OR BUSINESS INTERRUPTION) HOWEVER CAUSED AND ON ANY THEORY OF LIABILITY,
 * WHETHER IN CONTRACT, STRICT LIABILITY, OR TORT (INCLUDING NEGLIGENCE OR
 * OTHERWISE) ARISING IN ANY WAY OUT OF THE USE OF THIS SOFTWARE, EVEN IF
 * ADVISED OF THE POSSIBILITY OF SUCH DAMAGE.
 */

/**
 * @file
 * @brief Functions to initialize and interface directly with the PCIe device.
 *
 * @author Hugo Sadok <sadok@cmu.edu>
 */

#include "pcie.h"

#include <arpa/inet.h>
#include <enso/config.h>
#include <enso/consts.h>
#include <enso/helpers.h>
#include <immintrin.h>
#include <sched.h>
#include <string.h>
#include <sys/mman.h>
#include <time.h>
#include <unistd.h>

#include <algorithm>
#include <cassert>
#include <cerrno>
#include <cstdint>
#include <cstdlib>
#include <ctime>
#include <iomanip>
#include <iostream>
#include <limits>
#include <stdexcept>

// Automatically points to the device backend configured at compile time.
#include <dev_backend.h>

namespace enso {

static _enso_always_inline void try_clflush([[maybe_unused]] void* addr) {
#ifdef __CLFLUSHOPT__
  _mm_clflushopt(addr);
#endif
}

int notification_buf_init(uint32_t bdf, int32_t bar,
                          struct NotificationBufPair* notification_buf_pair,
                          const std::string& huge_page_prefix) {
  DevBackend* fpga_dev = DevBackend::Create(bdf, bar);
  if (unlikely(fpga_dev == nullptr)) {
    std::cerr << "Could not create device" << std::endl;
    return -1;
  }
  notification_buf_pair->fpga_dev = fpga_dev;

  int notif_pipe_id = fpga_dev->AllocateNotifBuf();

  if (notif_pipe_id < 0) {
    std::cerr << "Could not allocate notification buffer" << std::endl;
    return -1;
  }

  notification_buf_pair->id = notif_pipe_id;

  void* uio_mmap_bar2_addr =
      fpga_dev->uio_mmap((1 << 12) * (kMaxNbFlows + kMaxNbApps), 2);
  if (uio_mmap_bar2_addr == MAP_FAILED) {
    std::cerr << "Could not get mmap uio memory!" << std::endl;
    return -1;
  }

  notification_buf_pair->uio_mmap_bar2_addr = uio_mmap_bar2_addr;

  // Register associated with the notification buffer. Notification buffer
  // registers come after the enso pipe ones, that's why we use kMaxNbFlows
  // as an offset.
  volatile struct QueueRegs* notification_buf_pair_regs =
      (struct QueueRegs*)((uint8_t*)uio_mmap_bar2_addr +
                          (notif_pipe_id + kMaxNbFlows) * kMemorySpacePerQueue);

  // Make sure the notification buffer is disabled.
  DevBackend::mmio_write32(&notification_buf_pair_regs->rx_mem_low, 0);
  DevBackend::mmio_write32(&notification_buf_pair_regs->rx_mem_high, 0);
  while (DevBackend::mmio_read32(&notification_buf_pair_regs->rx_mem_low) != 0)
    continue;

  while (DevBackend::mmio_read32(&notification_buf_pair_regs->rx_mem_high) != 0)
    continue;

  DevBackend::mmio_write32(&notification_buf_pair_regs->rx_tail, 0);
  while (DevBackend::mmio_read32(&notification_buf_pair_regs->rx_tail) != 0)
    continue;

  DevBackend::mmio_write32(&notification_buf_pair_regs->rx_head, 0);
  while (DevBackend::mmio_read32(&notification_buf_pair_regs->rx_head) != 0)
    continue;

  std::string huge_page_path = huge_page_prefix +
                               std::string(kHugePageNotifBufPathPrefix) +
                               std::to_string(notification_buf_pair->id);

  notification_buf_pair->regs = (struct QueueRegs*)notification_buf_pair_regs;
  notification_buf_pair->rx_buf =
      (struct RxNotification*)get_huge_page(huge_page_path);
  if (notification_buf_pair->rx_buf == NULL) {
    std::cerr << "Could not get huge page" << std::endl;
    return -1;
  }

  memset(notification_buf_pair->rx_buf, 0, kNotificationBufSize * 64);

  // Use first half of the huge page for RX and second half for TX.
  notification_buf_pair->tx_buf =
      (struct TxNotification*)((uint64_t)notification_buf_pair->rx_buf +
                               kAlignedDscBufPairSize / 2);

  memset(notification_buf_pair->tx_buf, 0, kNotificationBufSize * 64);

  uint64_t phys_addr =
      fpga_dev->ConvertVirtAddrToDevAddr(notification_buf_pair->rx_buf);

  notification_buf_pair->rx_head_ptr =
      (uint32_t*)&notification_buf_pair_regs->rx_head;
  notification_buf_pair->tx_tail_ptr =
      (uint32_t*)&notification_buf_pair_regs->tx_tail;

  notification_buf_pair->rx_head =
      DevBackend::mmio_read32(notification_buf_pair->rx_head_ptr);

  // Preserve TX DSC tail and make head have the same value.
  notification_buf_pair->tx_tail =
      DevBackend::mmio_read32(notification_buf_pair->tx_tail_ptr);

  notification_buf_pair->tx_head = notification_buf_pair->tx_tail;

  DevBackend::mmio_write32(&notification_buf_pair_regs->tx_head,
                           notification_buf_pair->tx_head);

  notification_buf_pair->pending_rx_pipe_tails = (uint32_t*)malloc(
      sizeof(*(notification_buf_pair->pending_rx_pipe_tails)) * kMaxNbFlows);
  if (notification_buf_pair->pending_rx_pipe_tails == NULL) {
    std::cerr << "Could not allocate memory" << std::endl;
    return -1;
  }
  memset(notification_buf_pair->pending_rx_pipe_tails, 0, kMaxNbFlows);

  notification_buf_pair->wrap_tracker =
      (uint8_t*)malloc(kNotificationBufSize / 8);
  if (notification_buf_pair->wrap_tracker == NULL) {
    std::cerr << "Could not allocate memory" << std::endl;
    return -1;
  }
  memset(notification_buf_pair->wrap_tracker, 0, kNotificationBufSize / 8);

  notification_buf_pair->next_rx_pipe_notifs =
      (enso_pipe_id_t*)malloc(kNotificationBufSize * sizeof(RxNotification*));
  if (notification_buf_pair->next_rx_pipe_notifs == NULL) {
    std::cerr << "Could not allocate memory" << std::endl;
    return -1;
  }

  notification_buf_pair->next_rx_ids_head = 0;
  notification_buf_pair->next_rx_ids_tail = 0;
  notification_buf_pair->tx_full_cnt = 0;
  notification_buf_pair->nb_unreported_completions = 0;
  notification_buf_pair->huge_page_prefix = huge_page_prefix;

  // Setting the address enables the queue. Do this last.
  // Use first half of the huge page for RX and second half for TX.
  DevBackend::mmio_write32(&notification_buf_pair_regs->rx_mem_low,
                           (uint32_t)phys_addr);
  DevBackend::mmio_write32(&notification_buf_pair_regs->rx_mem_high,
                           (uint32_t)(phys_addr >> 32));

  phys_addr += kAlignedDscBufPairSize / 2;

  DevBackend::mmio_write32(&notification_buf_pair_regs->tx_mem_low,
                           (uint32_t)phys_addr);
  DevBackend::mmio_write32(&notification_buf_pair_regs->tx_mem_high,
                           (uint32_t)(phys_addr >> 32));

  return 0;
}

int enso_pipe_init(struct RxEnsoPipeInternal* enso_pipe,
                   struct NotificationBufPair* notification_buf_pair,
                   bool fallback) {
  void* uio_mmap_bar2_addr = notification_buf_pair->uio_mmap_bar2_addr;
  DevBackend* fpga_dev =
      static_cast<DevBackend*>(notification_buf_pair->fpga_dev);

  int enso_pipe_id = fpga_dev->AllocatePipe(fallback);

  if (enso_pipe_id < 0) {
    std::cerr << "Could not allocate pipe" << std::endl;
    return -1;
  }

  // Register associated with the enso pipe.
  volatile struct QueueRegs* enso_pipe_regs =
      (struct QueueRegs*)((uint8_t*)uio_mmap_bar2_addr +
                          enso_pipe_id * kMemorySpacePerQueue);
  enso_pipe->regs = (struct QueueRegs*)enso_pipe_regs;

  // Make sure the queue is disabled.
  DevBackend::mmio_write32(&enso_pipe_regs->rx_mem_low, 0);
  DevBackend::mmio_write32(&enso_pipe_regs->rx_mem_high, 0);
  while (DevBackend::mmio_read32(&enso_pipe_regs->rx_mem_low) != 0 ||
         DevBackend::mmio_read32(&enso_pipe_regs->rx_mem_high) != 0)
    continue;

  // Make sure head and tail start at zero.
  DevBackend::mmio_write32(&enso_pipe_regs->rx_tail, 0);
  while (DevBackend::mmio_read32(&enso_pipe_regs->rx_tail) != 0) continue;

  DevBackend::mmio_write32(&enso_pipe_regs->rx_head, 0);
  while (DevBackend::mmio_read32(&enso_pipe_regs->rx_head) != 0) continue;

  std::string huge_page_path = notification_buf_pair->huge_page_prefix +
                               std::string(kHugePageRxPipePathPrefix) +
                               std::to_string(enso_pipe_id);

  enso_pipe->buf = (uint32_t*)get_huge_page(huge_page_path, 0, true);
  if (enso_pipe->buf == NULL) {
    std::cerr << "Could not get huge page" << std::endl;
    return -1;
  }
  uint64_t phys_addr = fpga_dev->ConvertVirtAddrToDevAddr(enso_pipe->buf);

  enso_pipe->buf_phys_addr = phys_addr;
  enso_pipe->phys_buf_offset = phys_addr - (uint64_t)(enso_pipe->buf);

  enso_pipe->id = enso_pipe_id;
  enso_pipe->buf_head_ptr = (uint32_t*)&enso_pipe_regs->rx_head;
  enso_pipe->rx_head = 0;
  enso_pipe->rx_tail = 0;
  enso_pipe->huge_page_prefix = notification_buf_pair->huge_page_prefix;

  // Make sure the last tail matches the current head.
  notification_buf_pair->pending_rx_pipe_tails[enso_pipe->id] =
      enso_pipe->rx_head;

  // Setting the address enables the queue. Do this last.
  // The least significant bits in rx_mem_low are used to keep the notification
  // buffer ID. Therefore we add `notification_buf_pair->id` to the address.
  DevBackend::mmio_write32(&enso_pipe_regs->rx_mem_low,
                           (uint32_t)phys_addr + notification_buf_pair->id);
  DevBackend::mmio_write32(&enso_pipe_regs->rx_mem_high,
                           (uint32_t)(phys_addr >> 32));

  update_fallback_queues_config(notification_buf_pair);

  return enso_pipe_id;
}

int dma_init(struct NotificationBufPair* notification_buf_pair,
             struct RxEnsoPipeInternal* enso_pipe, uint32_t bdf, int32_t bar,
             const std::string& huge_page_prefix, bool fallback) {
  printf("Running with NOTIFICATION_BUF_SIZE: %i\n", kNotificationBufSize);
  printf("Running with ENSO_PIPE_SIZE: %i\n", kEnsoPipeSize);

  int16_t core_id = sched_getcpu();
  if (core_id < 0) {
    std::cerr << "Could not get CPU id" << std::endl;
    return -1;
  }

  // Set notification buffer only for the first socket.
  if (notification_buf_pair->ref_cnt == 0) {
    int ret = notification_buf_init(bdf, bar, notification_buf_pair,
                                    huge_page_prefix);
    if (ret != 0) {
      return ret;
    }
  }

  ++(notification_buf_pair->ref_cnt);

  return enso_pipe_init(enso_pipe, notification_buf_pair, fallback);
}

/**
 * @brief
 *
 * @param notification_buf_pair
 * @return _enso_always_inline
 */
static _enso_always_inline uint16_t
__get_new_tails(struct NotificationBufPair* notification_buf_pair) {
  struct RxNotification* notification_buf = notification_buf_pair->rx_buf;
  uint32_t notification_buf_head = notification_buf_pair->rx_head;
  uint16_t nb_consumed_notifications = 0;

  uint16_t next_rx_ids_tail = notification_buf_pair->next_rx_ids_tail;

  for (uint16_t i = 0; i < kBatchSize; ++i) {
    struct RxNotification* cur_notification =
        notification_buf + notification_buf_head;

    // Check if the next notification was updated by the NIC.
    if (cur_notification->signal == 0) {
      break;
    }

    cur_notification->signal = 0;
    notification_buf_head = (notification_buf_head + 1) % kNotificationBufSize;

    // updates the 'tail', that is, until where you can read,
    // for the given enso pipe
    enso_pipe_id_t enso_pipe_id = cur_notification->queue_id;
    notification_buf_pair->pending_rx_pipe_tails[enso_pipe_id] =
        (uint32_t)cur_notification->tail;

<<<<<<< HEAD
    // orders the new updates: read pipes from last_rx_ids_head to
    // last_rx_ids_tail
    notification_buf_pair->next_rx_pipe_notifs[last_rx_ids_tail] =
        cur_notification;
    last_rx_ids_tail = (last_rx_ids_tail + 1) % kNotificationBufSize;
=======
    notification_buf_pair->next_rx_pipe_ids[next_rx_ids_tail] = enso_pipe_id;
    next_rx_ids_tail = (next_rx_ids_tail + 1) % kNotificationBufSize;
>>>>>>> 3718855d

    ++nb_consumed_notifications;
  }

  notification_buf_pair->next_rx_ids_tail = next_rx_ids_tail;

  if (likely(nb_consumed_notifications > 0)) {
    // Update notification buffer head.
    DevBackend::mmio_write32(notification_buf_pair->rx_head_ptr,
                             notification_buf_head);
    notification_buf_pair->rx_head = notification_buf_head;
  }

  return nb_consumed_notifications;
}

uint16_t get_new_tails(struct NotificationBufPair* notification_buf_pair) {
  return __get_new_tails(notification_buf_pair);
}

static _enso_always_inline uint32_t
__consume_queue(struct RxEnsoPipeInternal* enso_pipe,
                struct NotificationBufPair* notification_buf_pair, void** buf,
                bool peek = false) {
  uint32_t* enso_pipe_buf = enso_pipe->buf;
  uint32_t enso_pipe_head = enso_pipe->rx_tail;
  int queue_id = enso_pipe->id;

  *buf = &enso_pipe_buf[enso_pipe_head * 16];

  uint32_t enso_pipe_tail =
      notification_buf_pair->pending_rx_pipe_tails[queue_id];

  if (enso_pipe_tail == enso_pipe_head) {
    return 0;
  }

  uint32_t flit_aligned_size =
      ((enso_pipe_tail - enso_pipe_head) % ENSO_PIPE_SIZE) * 64;

  if (!peek) {
    enso_pipe_head = (enso_pipe_head + flit_aligned_size / 64) % ENSO_PIPE_SIZE;
    enso_pipe->rx_tail = enso_pipe_head;
  }

  return flit_aligned_size;
}

uint32_t get_next_batch_from_queue(
    struct RxEnsoPipeInternal* enso_pipe,
    struct NotificationBufPair* notification_buf_pair, void** buf) {
  return __consume_queue(enso_pipe, notification_buf_pair, buf);
}

uint32_t peek_next_batch_from_queue(
    struct RxEnsoPipeInternal* enso_pipe,
    struct NotificationBufPair* notification_buf_pair, void** buf) {
  return __consume_queue(enso_pipe, notification_buf_pair, buf, true);
}

static _enso_always_inline struct RxNotification* __get_next_rx_notif(
    struct NotificationBufPair* notification_buf_pair) {
  // Consume up to a batch of notifications at a time. If the number of consumed
  // notifications is the same as the number of pending notifications, we are
  // done processing the last batch and can get the next one. Using batches here
  // performs **significantly** better compared to always fetching the latest
  // notification.
  uint16_t next_rx_ids_head = notification_buf_pair->next_rx_ids_head;
  uint16_t next_rx_ids_tail = notification_buf_pair->next_rx_ids_tail;

  if (next_rx_ids_head == next_rx_ids_tail) {
    uint16_t nb_consumed_notifications = __get_new_tails(notification_buf_pair);
    if (unlikely(nb_consumed_notifications == 0)) {
      return -1;
    }
  }

<<<<<<< HEAD
  struct RxNotification* notification =
      notification_buf_pair->next_rx_pipe_notifs[last_rx_ids_head];
=======
  enso_pipe_id_t enso_pipe_id =
      notification_buf_pair->next_rx_pipe_ids[next_rx_ids_head];
>>>>>>> 3718855d

  notification_buf_pair->next_rx_ids_head =
      (next_rx_ids_head + 1) % kNotificationBufSize;

  return notification;
}

struct RxNotification* get_next_rx_notif(
    struct NotificationBufPair* notification_buf_pair) {
  return __get_next_rx_notif(notification_buf_pair);
}

// Return next batch among all open sockets.
uint32_t get_next_batch(struct NotificationBufPair* notification_buf_pair,
                        struct SocketInternal* socket_entries,
                        int* enso_pipe_id, void** buf) {
  int32_t __enso_pipe_id = __get_next_rx_notif(notification_buf_pair)->queue_id;

  if (unlikely(__enso_pipe_id == -1)) {
    return 0;
  }

  *enso_pipe_id = __enso_pipe_id;

  struct SocketInternal* socket_entry = &socket_entries[__enso_pipe_id];
  struct RxEnsoPipeInternal* enso_pipe = &socket_entry->enso_pipe;

  return __consume_queue(enso_pipe, notification_buf_pair, buf);
}

void advance_pipe(struct RxEnsoPipeInternal* enso_pipe, size_t len) {
  uint32_t rx_pkt_head = enso_pipe->rx_head;
  uint32_t nb_flits = ((uint64_t)len - 1) / 64 + 1;
  rx_pkt_head = (rx_pkt_head + nb_flits) % ENSO_PIPE_SIZE;

  DevBackend::mmio_write32(enso_pipe->buf_head_ptr, rx_pkt_head);
  enso_pipe->rx_head = rx_pkt_head;
}

void fully_advance_pipe(struct RxEnsoPipeInternal* enso_pipe) {
  DevBackend::mmio_write32(enso_pipe->buf_head_ptr, enso_pipe->rx_tail);
  enso_pipe->rx_head = enso_pipe->rx_tail;
}

void prefetch_pipe(struct RxEnsoPipeInternal* enso_pipe) {
  DevBackend::mmio_write32(enso_pipe->buf_head_ptr, enso_pipe->rx_head);
}

static _enso_always_inline uint32_t
__send_to_queue(struct NotificationBufPair* notification_buf_pair,
                uint64_t phys_addr, uint32_t len) {
  struct TxNotification* tx_buf = notification_buf_pair->tx_buf;
  uint32_t tx_tail = notification_buf_pair->tx_tail;
  uint32_t missing_bytes = len;

  uint64_t transf_addr = phys_addr;
  uint64_t hugepage_mask = ~((uint64_t)kBufPageSize - 1);
  uint64_t hugepage_base_addr = transf_addr & hugepage_mask;
  uint64_t hugepage_boundary = hugepage_base_addr + kBufPageSize;

  while (missing_bytes > 0) {
    uint32_t free_slots =
        (notification_buf_pair->tx_head - tx_tail - 1) % kNotificationBufSize;

    // Block until we can send.
    while (unlikely(free_slots == 0)) {
      ++notification_buf_pair->tx_full_cnt;
      update_tx_head(notification_buf_pair);
      free_slots =
          (notification_buf_pair->tx_head - tx_tail - 1) % kNotificationBufSize;
    }

    struct TxNotification* tx_notification = tx_buf + tx_tail;
    uint32_t req_length = std::min(missing_bytes, (uint32_t)kMaxTransferLen);
    uint32_t missing_bytes_in_page = hugepage_boundary - transf_addr;
    req_length = std::min(req_length, missing_bytes_in_page);

    // If the transmission needs to be split among multiple requests, we
    // need to set a bit in the wrap tracker.
    uint8_t wrap_tracker_mask = (missing_bytes > req_length) << (tx_tail & 0x7);
    notification_buf_pair->wrap_tracker[tx_tail / 8] |= wrap_tracker_mask;

    tx_notification->length = req_length;
    tx_notification->signal = 1;
    tx_notification->phys_addr = transf_addr;

    uint64_t huge_page_offset = (transf_addr + req_length) % kBufPageSize;
    transf_addr = hugepage_base_addr + huge_page_offset;

    try_clflush(tx_notification);

    tx_tail = (tx_tail + 1) % kNotificationBufSize;
    missing_bytes -= req_length;
  }

  notification_buf_pair->tx_tail = tx_tail;
  DevBackend::mmio_write32(notification_buf_pair->tx_tail_ptr, tx_tail);

  return len;
}

uint32_t send_to_queue(struct NotificationBufPair* notification_buf_pair,
                       uint64_t phys_addr, uint32_t len) {
  return __send_to_queue(notification_buf_pair, phys_addr, len);
}

uint32_t get_unreported_completions(
    struct NotificationBufPair* notification_buf_pair) {
  uint32_t completions;
  update_tx_head(notification_buf_pair);
  completions = notification_buf_pair->nb_unreported_completions;
  notification_buf_pair->nb_unreported_completions = 0;

  return completions;
}

void update_tx_head(struct NotificationBufPair* notification_buf_pair) {
  struct TxNotification* tx_buf = notification_buf_pair->tx_buf;
  uint32_t head = notification_buf_pair->tx_head;
  uint32_t tail = notification_buf_pair->tx_tail;

  if (head == tail) {
    return;
  }

  // Advance pointer for pkt queues that were already sent.
  for (uint16_t i = 0; i < kBatchSize; ++i) {
    if (head == tail) {
      break;
    }
    struct TxNotification* tx_notification = tx_buf + head;

    // Notification has not yet been consumed by hardware.
    if (tx_notification->signal != 0) {
      break;
    }

    // Requests that wrap around need two notifications but should only signal
    // a single completion notification. Therefore, we only increment
    // `nb_unreported_completions` in the second notification.
    // TODO(sadok): If we implement the logic to have two notifications in the
    // same cache line, we can get rid of `wrap_tracker` and instead check
    // for two notifications.
    uint8_t wrap_tracker_mask = 1 << (head & 0x7);
    uint8_t no_wrap =
        !(notification_buf_pair->wrap_tracker[head / 8] & wrap_tracker_mask);
    notification_buf_pair->nb_unreported_completions += no_wrap;
    notification_buf_pair->wrap_tracker[head / 8] &= ~wrap_tracker_mask;

    head = (head + 1) % kNotificationBufSize;
  }

  notification_buf_pair->tx_head = head;
}

int send_config(struct NotificationBufPair* notification_buf_pair,
                struct TxNotification* config_notification) {
  struct TxNotification* tx_buf = notification_buf_pair->tx_buf;
  uint32_t tx_tail = notification_buf_pair->tx_tail;
  uint32_t free_slots =
      (notification_buf_pair->tx_head - tx_tail - 1) % kNotificationBufSize;

  // Make sure it's a config notification.
  if (config_notification->signal < 2) {
    return -1;
  }

  // Block until we can send.
  while (unlikely(free_slots == 0)) {
    ++notification_buf_pair->tx_full_cnt;
    update_tx_head(notification_buf_pair);
    free_slots =
        (notification_buf_pair->tx_head - tx_tail - 1) % kNotificationBufSize;
  }

  struct TxNotification* tx_notification = tx_buf + tx_tail;
  *tx_notification = *config_notification;

  try_clflush(tx_notification);

  tx_tail = (tx_tail + 1) % kNotificationBufSize;
  notification_buf_pair->tx_tail = tx_tail;
  DevBackend::mmio_write32(notification_buf_pair->tx_tail_ptr, tx_tail);

  // Wait for request to be consumed.
  uint32_t nb_unreported_completions =
      notification_buf_pair->nb_unreported_completions;
  while (notification_buf_pair->nb_unreported_completions ==
         nb_unreported_completions) {
    update_tx_head(notification_buf_pair);
  }
  notification_buf_pair->nb_unreported_completions = nb_unreported_completions;

  return 0;
}

int get_nb_fallback_queues(struct NotificationBufPair* notification_buf_pair) {
  DevBackend* fpga_dev =
      static_cast<DevBackend*>(notification_buf_pair->fpga_dev);
  return fpga_dev->GetNbFallbackQueues();
}

int set_round_robin_status(struct NotificationBufPair* notification_buf_pair,
                           bool round_robin) {
  DevBackend* fpga_dev =
      static_cast<DevBackend*>(notification_buf_pair->fpga_dev);
  return fpga_dev->SetRrStatus(round_robin);
}

int get_round_robin_status(struct NotificationBufPair* notification_buf_pair) {
  DevBackend* fpga_dev =
      static_cast<DevBackend*>(notification_buf_pair->fpga_dev);
  return fpga_dev->GetRrStatus();
}

uint64_t get_dev_addr_from_virt_addr(
    struct NotificationBufPair* notification_buf_pair, void* virt_addr) {
  DevBackend* fpga_dev =
      static_cast<DevBackend*>(notification_buf_pair->fpga_dev);
  uint64_t dev_addr = fpga_dev->ConvertVirtAddrToDevAddr(virt_addr);
  return dev_addr;
}

void notification_buf_free(struct NotificationBufPair* notification_buf_pair) {
  DevBackend* fpga_dev =
      static_cast<DevBackend*>(notification_buf_pair->fpga_dev);

  fpga_dev->FreeNotifBuf(notification_buf_pair->id);

  DevBackend::mmio_write32(&notification_buf_pair->regs->rx_mem_low, 0);
  DevBackend::mmio_write32(&notification_buf_pair->regs->rx_mem_high, 0);
  DevBackend::mmio_write32(&notification_buf_pair->regs->tx_mem_low, 0);
  DevBackend::mmio_write32(&notification_buf_pair->regs->tx_mem_high, 0);

  munmap(notification_buf_pair->rx_buf, kAlignedDscBufPairSize);

  std::string huge_page_path = notification_buf_pair->huge_page_prefix +
                               std::string(kHugePageNotifBufPathPrefix) +
                               std::to_string(notification_buf_pair->id);

  unlink(huge_page_path.c_str());

  free(notification_buf_pair->pending_rx_pipe_tails);
  free(notification_buf_pair->wrap_tracker);
  free(notification_buf_pair->next_rx_pipe_ids);

  delete fpga_dev;
}

void enso_pipe_free(struct NotificationBufPair* notification_buf_pair,
                    struct RxEnsoPipeInternal* enso_pipe,
                    enso_pipe_id_t enso_pipe_id) {
  DevBackend* fpga_dev =
      static_cast<DevBackend*>(notification_buf_pair->fpga_dev);

  DevBackend::mmio_write32(&enso_pipe->regs->rx_mem_low, 0);
  DevBackend::mmio_write32(&enso_pipe->regs->rx_mem_high, 0);

  if (enso_pipe->buf) {
    munmap(enso_pipe->buf, kBufPageSize);
    std::string huge_page_path = enso_pipe->huge_page_prefix +
                                 std::string(kHugePageRxPipePathPrefix) +
                                 std::to_string(enso_pipe_id);
    unlink(huge_page_path.c_str());
    enso_pipe->buf = nullptr;
  }

  fpga_dev->FreePipe(enso_pipe_id);

  update_fallback_queues_config(notification_buf_pair);
}

int dma_finish(struct SocketInternal* socket_entry) {
  struct NotificationBufPair* notification_buf_pair =
      socket_entry->notification_buf_pair;

  struct RxEnsoPipeInternal* enso_pipe = &socket_entry->enso_pipe;

  enso_pipe_id_t enso_pipe_id = enso_pipe->id;

  if (notification_buf_pair->ref_cnt == 0) {
    return -1;
  }

  enso_pipe_free(notification_buf_pair, enso_pipe, enso_pipe_id);

  if (notification_buf_pair->ref_cnt == 1) {
    notification_buf_free(notification_buf_pair);
  }

  --(notification_buf_pair->ref_cnt);

  return 0;
}

uint32_t get_enso_pipe_id_from_socket(struct SocketInternal* socket_entry) {
  return (uint32_t)socket_entry->enso_pipe.id;
}

void print_stats(struct SocketInternal* socket_entry, bool print_global) {
  struct NotificationBufPair* notification_buf_pair =
      socket_entry->notification_buf_pair;

  if (print_global) {
    printf("TX notification buffer full counter: %lu\n\n",
           notification_buf_pair->tx_full_cnt);
    printf("Dsc RX head: %d\n", notification_buf_pair->rx_head);
    printf("Dsc TX tail: %d\n", notification_buf_pair->tx_tail);
    printf("Dsc TX head: %d\n\n", notification_buf_pair->tx_head);
  }

  printf("Pkt RX tail: %d\n", socket_entry->enso_pipe.rx_tail);
  printf("Pkt RX head: %d\n", socket_entry->enso_pipe.rx_head);
}

}  // namespace enso<|MERGE_RESOLUTION|>--- conflicted
+++ resolved
@@ -340,16 +340,11 @@
     notification_buf_pair->pending_rx_pipe_tails[enso_pipe_id] =
         (uint32_t)cur_notification->tail;
 
-<<<<<<< HEAD
     // orders the new updates: read pipes from last_rx_ids_head to
     // last_rx_ids_tail
-    notification_buf_pair->next_rx_pipe_notifs[last_rx_ids_tail] =
+    notification_buf_pair->next_rx_pipe_notifs[next_rx_ids_tail] =
         cur_notification;
-    last_rx_ids_tail = (last_rx_ids_tail + 1) % kNotificationBufSize;
-=======
-    notification_buf_pair->next_rx_pipe_ids[next_rx_ids_tail] = enso_pipe_id;
     next_rx_ids_tail = (next_rx_ids_tail + 1) % kNotificationBufSize;
->>>>>>> 3718855d
 
     ++nb_consumed_notifications;
   }
@@ -427,13 +422,8 @@
     }
   }
 
-<<<<<<< HEAD
   struct RxNotification* notification =
-      notification_buf_pair->next_rx_pipe_notifs[last_rx_ids_head];
-=======
-  enso_pipe_id_t enso_pipe_id =
-      notification_buf_pair->next_rx_pipe_ids[next_rx_ids_head];
->>>>>>> 3718855d
+      notification_buf_pair->next_rx_pipe_notifs[next_rx_ids_head];
 
   notification_buf_pair->next_rx_ids_head =
       (next_rx_ids_head + 1) % kNotificationBufSize;

/*
 * Copyright (c) 2022, Carnegie Mellon University
 *
 * Redistribution and use in source and binary forms, with or without
 * modification, are permitted (subject to the limitations in the disclaimer
 * below) provided that the following conditions are met:
 *
 *      * Redistributions of source code must retain the above copyright notice,
 *      this list of conditions and the following disclaimer.
 *
 *      * Redistributions in binary form must reproduce the above copyright
 *      notice, this list of conditions and the following disclaimer in the
 *      documentation and/or other materials provided with the distribution.
 *
 *      * Neither the name of the copyright holder nor the names of its
 *      contributors may be used to endorse or promote products derived from
 *      this software without specific prior written permission.
 *
 * NO EXPRESS OR IMPLIED LICENSES TO ANY PARTY'S PATENT RIGHTS ARE GRANTED BY
 * THIS LICENSE. THIS SOFTWARE IS PROVIDED BY THE COPYRIGHT HOLDERS AND
 * CONTRIBUTORS "AS IS" AND ANY EXPRESS OR IMPLIED WARRANTIES, INCLUDING, BUT
 * NOT LIMITED TO, THE IMPLIED WARRANTIES OF MERCHANTABILITY AND FITNESS FOR A
 * PARTICULAR PURPOSE ARE DISCLAIMED. IN NO EVENT SHALL THE COPYRIGHT HOLDER OR
 * CONTRIBUTORS BE LIABLE FOR ANY DIRECT, INDIRECT, INCIDENTAL, SPECIAL,
 * EXEMPLARY, OR CONSEQUENTIAL DAMAGES (INCLUDING, BUT NOT LIMITED TO,
 * PROCUREMENT OF SUBSTITUTE GOODS OR SERVICES; LOSS OF USE, DATA, OR PROFITS;
 * OR BUSINESS INTERRUPTION) HOWEVER CAUSED AND ON ANY THEORY OF LIABILITY,
 * WHETHER IN CONTRACT, STRICT LIABILITY, OR TORT (INCLUDING NEGLIGENCE OR
 * OTHERWISE) ARISING IN ANY WAY OUT OF THE USE OF THIS SOFTWARE, EVEN IF
 * ADVISED OF THE POSSIBILITY OF SUCH DAMAGE.
 */

/**
 * @file
 * @brief Functions to initialize and interface directly with the PCIe device.
 *
 * @author Hugo Sadok <sadok@cmu.edu>
 */

#include "pcie.h"

#include <arpa/inet.h>
#include <enso/config.h>
#include <enso/consts.h>
#include <enso/helpers.h>
#include <immintrin.h>
#include <sched.h>
#include <string.h>
#include <sys/mman.h>
#include <time.h>
#include <unistd.h>

#include <algorithm>
#include <cassert>
#include <cerrno>
#include <cstdint>
#include <cstdlib>
#include <ctime>
#include <iomanip>
#include <iostream>
#include <limits>
#include <stdexcept>

// Automatically points to the device backend configured at compile time.
#include <dev_backend.h>

namespace enso {

void set_park_callback(ParkCallback park_callback) {
  park_callback_ = park_callback;
}

static _enso_always_inline void try_clflush([[maybe_unused]] void* addr) {
#ifdef __CLFLUSHOPT__
  _mm_clflushopt(addr);
#endif
}

int notification_buf_init(uint32_t bdf, int32_t bar,
                          struct NotificationBufPair* notification_buf_pair,
                          const std::string& huge_page_prefix,
                          int32_t uthread_id) {
  DevBackend* fpga_dev = DevBackend::Create(bdf, bar);
  if (unlikely(fpga_dev == nullptr)) {
    std::cerr << "Could not create device" << std::endl;
    return -1;
  }
  notification_buf_pair->fpga_dev = fpga_dev;

  int notif_pipe_id = fpga_dev->AllocateNotifBuf(uthread_id);

  if (notif_pipe_id < 0) {
    std::cerr << "Could not allocate notification buffer" << std::endl;
    return -1;
  }

  notification_buf_pair->id = notif_pipe_id;

  void* uio_mmap_bar2_addr =
      fpga_dev->uio_mmap((1 << 12) * (kMaxNbFlows + kMaxNbApps), 2);
  if (uio_mmap_bar2_addr == MAP_FAILED) {
    std::cerr << "Could not get mmap uio memory!" << std::endl;
    return -1;
  }

  notification_buf_pair->uio_mmap_bar2_addr = uio_mmap_bar2_addr;

  // Register associated with the notification buffer. Notification buffer
  // registers come after the enso pipe ones, that's why we use kMaxNbFlows
  // as an offset.
  volatile struct QueueRegs* notification_buf_pair_regs =
      (struct QueueRegs*)((uint8_t*)uio_mmap_bar2_addr +
                          (notif_pipe_id + kMaxNbFlows) * kMemorySpacePerQueue);
  // Make sure the notification buffer is disabled.
  DevBackend::mmio_write32(&notification_buf_pair_regs->rx_mem_low, 0,
                           notification_buf_pair->uio_mmap_bar2_addr);
  DevBackend::mmio_write32(&notification_buf_pair_regs->rx_mem_high, 0,
                           notification_buf_pair->uio_mmap_bar2_addr);
  while (DevBackend::mmio_read32(&notification_buf_pair_regs->rx_mem_low,
                                 notification_buf_pair->uio_mmap_bar2_addr) !=
         0)
    continue;

  while (DevBackend::mmio_read32(&notification_buf_pair_regs->rx_mem_high,
                                 notification_buf_pair->uio_mmap_bar2_addr) !=
         0)
    continue;

  DevBackend::mmio_write32(&notification_buf_pair_regs->rx_tail, 0,
                           notification_buf_pair->uio_mmap_bar2_addr);
  while (DevBackend::mmio_read32(&notification_buf_pair_regs->rx_tail,
                                 notification_buf_pair->uio_mmap_bar2_addr) !=
         0)
    continue;

  DevBackend::mmio_write32(&notification_buf_pair_regs->rx_head, 0,
                           notification_buf_pair->uio_mmap_bar2_addr);
  while (DevBackend::mmio_read32(&notification_buf_pair_regs->rx_head,
                                 notification_buf_pair->uio_mmap_bar2_addr) !=
         0)
    continue;

  std::string huge_page_path = huge_page_prefix +
                               std::string(kHugePageNotifBufPathPrefix) +
                               std::to_string(notification_buf_pair->id);

  notification_buf_pair->regs = (struct QueueRegs*)notification_buf_pair_regs;
  notification_buf_pair->rx_buf =
      (struct RxNotification*)get_huge_page(huge_page_path);
  if (notification_buf_pair->rx_buf == NULL) {
    std::cerr << "Could not get huge page" << std::endl;
    return -1;
  }

  memset(notification_buf_pair->rx_buf, 0, kNotificationBufSize * 64);

  // Use first half of the huge page for RX and second half for TX.
  notification_buf_pair->tx_buf =
      (struct TxNotification*)((uint64_t)notification_buf_pair->rx_buf +
                               kAlignedDscBufPairSize / 2);

  memset(notification_buf_pair->tx_buf, 0, kNotificationBufSize * 64);

  uint64_t phys_addr =
      fpga_dev->ConvertVirtAddrToDevAddr(notification_buf_pair->rx_buf);

  notification_buf_pair->rx_head_ptr =
      (uint32_t*)&notification_buf_pair_regs->rx_head;
  notification_buf_pair->tx_tail_ptr =
      (uint32_t*)&notification_buf_pair_regs->tx_tail;

  notification_buf_pair->rx_head =
      DevBackend::mmio_read32(notification_buf_pair->rx_head_ptr,
                              notification_buf_pair->uio_mmap_bar2_addr);

  // Preserve TX DSC tail and make head have the same value.
  notification_buf_pair->tx_tail =
      DevBackend::mmio_read32(notification_buf_pair->tx_tail_ptr,
                              notification_buf_pair->uio_mmap_bar2_addr);

  notification_buf_pair->tx_head = notification_buf_pair->tx_tail;

  DevBackend::mmio_write32(&notification_buf_pair_regs->tx_head,
                           notification_buf_pair->tx_head,
                           notification_buf_pair->uio_mmap_bar2_addr);

  notification_buf_pair->pending_rx_pipe_tails = (uint32_t*)malloc(
      sizeof(*(notification_buf_pair->pending_rx_pipe_tails)) * kMaxNbFlows);
  if (notification_buf_pair->pending_rx_pipe_tails == NULL) {
    std::cerr << "Could not allocate memory" << std::endl;
    return -1;
  }
  memset(notification_buf_pair->pending_rx_pipe_tails, 0, kMaxNbFlows);

  notification_buf_pair->wrap_tracker =
      (uint8_t*)malloc(kNotificationBufSize / 8);
  if (notification_buf_pair->wrap_tracker == NULL) {
    std::cerr << "Could not allocate memory" << std::endl;
    return -1;
  }
  memset(notification_buf_pair->wrap_tracker, 0, kNotificationBufSize / 8);

  notification_buf_pair->next_rx_pipe_notifs =
      (RxNotification**)malloc(kNotificationBufSize * sizeof(RxNotification*));
  if (notification_buf_pair->next_rx_pipe_notifs == NULL) {
    std::cerr << "Could not allocate memory" << std::endl;
    return -1;
  }

  notification_buf_pair->next_rx_ids_head = 0;
  notification_buf_pair->next_rx_ids_tail = 0;
  notification_buf_pair->tx_full_cnt = 0;

  notification_buf_pair->nb_unreported_completions = 0;
  notification_buf_pair->huge_page_prefix = huge_page_prefix;

  // Setting the address enables the queue. Do this last.
  // Use first half of the huge page for RX and second half for TX.
  DevBackend::mmio_write32(&notification_buf_pair_regs->rx_mem_low,
                           (uint32_t)phys_addr,
                           notification_buf_pair->uio_mmap_bar2_addr);
  DevBackend::mmio_write32(&notification_buf_pair_regs->rx_mem_high,
                           (uint32_t)(phys_addr >> 32),
                           notification_buf_pair->uio_mmap_bar2_addr);

  phys_addr += kAlignedDscBufPairSize / 2;

  DevBackend::mmio_write32(&notification_buf_pair_regs->tx_mem_low,
                           (uint32_t)phys_addr,
                           notification_buf_pair->uio_mmap_bar2_addr);
  DevBackend::mmio_write32(&notification_buf_pair_regs->tx_mem_high,
                           (uint32_t)(phys_addr >> 32),
                           notification_buf_pair->uio_mmap_bar2_addr);
  return 0;
}

int enso_pipe_init(struct RxEnsoPipeInternal* enso_pipe,
                   struct NotificationBufPair* notification_buf_pair,
                   bool fallback) {
  void* uio_mmap_bar2_addr = notification_buf_pair->uio_mmap_bar2_addr;
  DevBackend* fpga_dev =
      static_cast<DevBackend*>(notification_buf_pair->fpga_dev);

  int enso_pipe_id = fpga_dev->AllocatePipe(fallback);

  if (enso_pipe_id < 0) {
    std::cerr << "Could not allocate pipe" << std::endl;
    return -1;
  }

  // Register associated with the enso pipe.
  volatile struct QueueRegs* enso_pipe_regs =
      (struct QueueRegs*)((uint8_t*)uio_mmap_bar2_addr +
                          enso_pipe_id * kMemorySpacePerQueue);
  enso_pipe->regs = (struct QueueRegs*)enso_pipe_regs;
  enso_pipe->uio_mmap_bar2_addr = uio_mmap_bar2_addr;
  // Make sure the queue is disabled.
  DevBackend::mmio_write32(&enso_pipe_regs->rx_mem_low, 0,
                           notification_buf_pair->uio_mmap_bar2_addr);
  DevBackend::mmio_write32(&enso_pipe_regs->rx_mem_high, 0,
                           notification_buf_pair->uio_mmap_bar2_addr);

  uint64_t mask = (1L << 32L) - 1L;
  while ((DevBackend::mmio_read32(&enso_pipe_regs->rx_mem_low,
                                  notification_buf_pair->uio_mmap_bar2_addr) &
          (~mask)) != 0 ||
         DevBackend::mmio_read32(&enso_pipe_regs->rx_mem_high,
                                 notification_buf_pair->uio_mmap_bar2_addr) !=
             0) {
    continue;
  }

  // Make sure head and tail start at zero.
  DevBackend::mmio_write32(&enso_pipe_regs->rx_tail, 0,
                           notification_buf_pair->uio_mmap_bar2_addr);
  while (DevBackend::mmio_read32(&enso_pipe_regs->rx_tail,
                                 notification_buf_pair->uio_mmap_bar2_addr) !=
         0)
    continue;

  DevBackend::mmio_write32(&enso_pipe_regs->rx_head, 0,
                           notification_buf_pair->uio_mmap_bar2_addr);
  while (DevBackend::mmio_read32(&enso_pipe_regs->rx_head,
                                 notification_buf_pair->uio_mmap_bar2_addr) !=
         0)
    continue;

  std::string huge_page_path = notification_buf_pair->huge_page_prefix +
                               std::string(kHugePageRxPipePathPrefix) +
                               std::to_string(enso_pipe_id);

  enso_pipe->buf = (uint32_t*)get_huge_page(huge_page_path, 0, true);
  if (enso_pipe->buf == NULL) {
    std::cerr << "Could not get huge page" << std::endl;
    return -1;
  }
  uint64_t phys_addr = fpga_dev->ConvertVirtAddrToDevAddr(enso_pipe->buf);

  enso_pipe->buf_phys_addr = phys_addr;
  enso_pipe->phys_buf_offset = phys_addr - (uint64_t)(enso_pipe->buf);

  enso_pipe->id = enso_pipe_id;
  enso_pipe->buf_head_ptr = (uint32_t*)&enso_pipe_regs->rx_head;
  enso_pipe->rx_head = 0;
  enso_pipe->rx_tail = 0;
  enso_pipe->huge_page_prefix = notification_buf_pair->huge_page_prefix;

  // Make sure the last tail matches the current head.
  notification_buf_pair->pending_rx_pipe_tails[enso_pipe->id] =
      enso_pipe->rx_head;

  // Setting the address enables the queue. Do this last.
  // The least significant bits in rx_mem_low are used to keep the notification
  // buffer ID. Therefore we add `notification_buf_pair->id` to the address.
  DevBackend::mmio_write32(&enso_pipe_regs->rx_mem_low,
                           (uint32_t)phys_addr + notification_buf_pair->id,
                           notification_buf_pair->uio_mmap_bar2_addr);
  DevBackend::mmio_write32(&enso_pipe_regs->rx_mem_high,
                           (uint32_t)(phys_addr >> 32),
                           notification_buf_pair->uio_mmap_bar2_addr);
  update_fallback_queues_config(notification_buf_pair);
  return enso_pipe_id;
}

int dma_init(struct NotificationBufPair* notification_buf_pair,
             struct RxEnsoPipeInternal* enso_pipe, uint32_t bdf, int32_t bar,
             const std::string& huge_page_prefix, bool fallback) {
  printf("Running with NOTIFICATION_BUF_SIZE: %i\n", kNotificationBufSize);
  printf("Running with ENSO_PIPE_SIZE: %i\n", kEnsoPipeSize);

  int16_t core_id = sched_getcpu();
  if (core_id < 0) {
    std::cerr << "Could not get CPU id" << std::endl;
    return -1;
  }

  // Set notification buffer only for the first socket.
  if (notification_buf_pair->ref_cnt == 0) {
    int ret = notification_buf_init(bdf, bar, notification_buf_pair,
                                    huge_page_prefix, -1);
    if (ret != 0) {
      return ret;
    }
  }

  ++(notification_buf_pair->ref_cnt);

  return enso_pipe_init(enso_pipe, notification_buf_pair, fallback);
}

/**
 * @brief Updates bookkeeping on until where packets are
 *        available for each enso RX pipe, adds to ring buffer with
 *        next notifications to consume.
 *
 * @param notification_buf_pair
 * @return Number of consumed notifications.
 */
static _enso_always_inline uint16_t
__get_new_tails(struct NotificationBufPair* notification_buf_pair) {
  struct RxNotification* notification_buf = notification_buf_pair->rx_buf;
  uint32_t notification_buf_head = notification_buf_pair->rx_head;
  uint16_t nb_consumed_notifications = 0;

  uint16_t next_rx_ids_tail = notification_buf_pair->next_rx_ids_tail;

  for (uint16_t i = 0; i < kBatchSize; ++i) {
    struct RxNotification* cur_notification =
        notification_buf + notification_buf_head;

    // Check if the next notification was updated by the NIC.
    if (!cur_notification->signal) {
      break;
    }
    // std::cout << "Got notification for notif buf " <<
    // notification_buf_pair->id
    //           << " at notif buf head " << notification_buf_head
    //           << " until tail " << cur_notification->tail << std::endl;
    cur_notification->signal = 0;

    notification_buf_head = (notification_buf_head + 1) % kNotificationBufSize;

    // updates the 'tail', that is, until where you can read,
    // for the given enso pipe
    enso_pipe_id_t enso_pipe_id = cur_notification->queue_id;
    notification_buf_pair->pending_rx_pipe_tails[enso_pipe_id] =
        (uint32_t)cur_notification->tail;

    // orders the new updates: read pipes from next_rx_ids_head to
    // next_rx_ids_tail
    notification_buf_pair->next_rx_pipe_notifs[next_rx_ids_tail] =
        cur_notification;
    next_rx_ids_tail = (next_rx_ids_tail + 1) % kNotificationBufSize;

    ++nb_consumed_notifications;
  }

  notification_buf_pair->next_rx_ids_tail = next_rx_ids_tail;

  if (likely(nb_consumed_notifications > 0)) {
    DevBackend::mmio_write32(notification_buf_pair->rx_head_ptr,
                             notification_buf_head,
                             notification_buf_pair->uio_mmap_bar2_addr);
    notification_buf_pair->rx_head = notification_buf_head;
  }

  return nb_consumed_notifications;
}

uint16_t get_new_tails(struct NotificationBufPair* notification_buf_pair) {
  return __get_new_tails(notification_buf_pair);
}

static _enso_always_inline uint32_t
__consume_queue(struct RxEnsoPipeInternal* enso_pipe,
                struct NotificationBufPair* notification_buf_pair, void** buf,
                bool peek = false) {
  // std::cout << "consuming queue" << std::endl;
  uint32_t* enso_pipe_buf = enso_pipe->buf;
  uint32_t enso_pipe_head = enso_pipe->rx_tail;
  int queue_id = enso_pipe->id;

  *buf = &enso_pipe_buf[enso_pipe_head * 16];

  uint32_t enso_pipe_tail =
      notification_buf_pair->pending_rx_pipe_tails[queue_id];

  if (enso_pipe_tail == enso_pipe_head) {
    return 0;
  }

  uint32_t flit_aligned_size =
      ((enso_pipe_tail - enso_pipe_head) % ENSO_PIPE_SIZE) * 64;

  if (!peek) {
    enso_pipe_head = (enso_pipe_head + flit_aligned_size / 64) % ENSO_PIPE_SIZE;
    enso_pipe->rx_tail = enso_pipe_head;
  }

  return flit_aligned_size;
}

uint32_t get_next_batch_from_queue(
    struct RxEnsoPipeInternal* enso_pipe,
    struct NotificationBufPair* notification_buf_pair, void** buf) {
  return __consume_queue(enso_pipe, notification_buf_pair, buf);
}

uint32_t peek_next_batch_from_queue(
    struct RxEnsoPipeInternal* enso_pipe,
    struct NotificationBufPair* notification_buf_pair, void** buf) {
  return __consume_queue(enso_pipe, notification_buf_pair, buf, true);
}

static _enso_always_inline struct RxNotification* __get_next_rx_notif(
    struct NotificationBufPair* notification_buf_pair) {
  // Consume up to a batch of notifications at a time. If the number of consumed
  // notifications is the same as the number of pending notifications, we are
  // done processing the last batch and can get the next one. Using batches here
  // performs **significantly** better compared to always fetching the latest
  // notification.
  uint16_t next_rx_ids_head = notification_buf_pair->next_rx_ids_head;
  uint16_t next_rx_ids_tail = notification_buf_pair->next_rx_ids_tail;

  if (next_rx_ids_head == next_rx_ids_tail) {
    uint16_t nb_consumed_notifications = __get_new_tails(notification_buf_pair);
    if (unlikely(nb_consumed_notifications == 0)) {
      return nullptr;
    }
  }

  struct RxNotification* notification =
      notification_buf_pair->next_rx_pipe_notifs[next_rx_ids_head];

  notification_buf_pair->next_rx_ids_head =
      (next_rx_ids_head + 1) % kNotificationBufSize;

  return notification;
}

struct RxNotification* get_next_rx_notif(
    struct NotificationBufPair* notification_buf_pair) {
  return __get_next_rx_notif(notification_buf_pair);
}

static _enso_always_inline int32_t
__get_next_enso_pipe_id(struct NotificationBufPair* notification_buf_pair) {
  struct RxNotification* notification =
      get_next_rx_notif(notification_buf_pair);
  return notification->queue_id;
}

int32_t get_next_enso_pipe_id(
    struct NotificationBufPair* notification_buf_pair) {
  return __get_next_enso_pipe_id(notification_buf_pair);
}

// Return next batch among all open sockets.
uint32_t get_next_batch(struct NotificationBufPair* notification_buf_pair,
                        struct SocketInternal* socket_entries,
                        int* enso_pipe_id, void** buf) {
  RxNotification* notif = __get_next_rx_notif(notification_buf_pair);

  if (unlikely(!notif)) {
    return 0;
  }

  int32_t __enso_pipe_id = notif->queue_id;

  *enso_pipe_id = __enso_pipe_id;

  struct SocketInternal* socket_entry = &socket_entries[__enso_pipe_id];
  struct RxEnsoPipeInternal* enso_pipe = &socket_entry->enso_pipe;

  return __consume_queue(enso_pipe, notification_buf_pair, buf);
}

void advance_pipe(struct RxEnsoPipeInternal* enso_pipe, size_t len) {
  uint32_t rx_pkt_head = enso_pipe->rx_head;
  uint32_t nb_flits = ((uint64_t)len - 1) / 64 + 1;
  rx_pkt_head = (rx_pkt_head + nb_flits) % ENSO_PIPE_SIZE;

  // std::cout << "advance pipe " << enso_pipe->id << ": " << rx_pkt_head
  //           << std::endl;
  DevBackend::mmio_write32(enso_pipe->buf_head_ptr, rx_pkt_head,
                           enso_pipe->uio_mmap_bar2_addr);
  enso_pipe->rx_head = rx_pkt_head;
}

void fully_advance_pipe(struct RxEnsoPipeInternal* enso_pipe) {
  // std::cout << "fully advance pipe: " << enso_pipe->rx_tail << std::endl;

  DevBackend::mmio_write32(enso_pipe->buf_head_ptr, enso_pipe->rx_tail,
                           enso_pipe->uio_mmap_bar2_addr);
  enso_pipe->rx_head = enso_pipe->rx_tail;
}

void prefetch_pipe(struct RxEnsoPipeInternal* enso_pipe) {
  DevBackend::mmio_write32(enso_pipe->buf_head_ptr, enso_pipe->rx_head,
                           enso_pipe->uio_mmap_bar2_addr);
}

static _enso_always_inline uint32_t
__send_to_queue(struct NotificationBufPair* notification_buf_pair,
                uint64_t phys_addr, uint32_t len, bool first) {
  struct TxNotification* tx_buf = notification_buf_pair->tx_buf;
  uint32_t tx_tail = notification_buf_pair->tx_tail;
  uint32_t missing_bytes = len;

  uint64_t transf_addr = phys_addr;
  uint64_t hugepage_mask = ~((uint64_t)kBufPageSize - 1);
  uint64_t hugepage_base_addr = transf_addr & hugepage_mask;
  uint64_t hugepage_boundary = hugepage_base_addr + kBufPageSize;

  while (missing_bytes > 0) {
    uint32_t free_slots =
        (notification_buf_pair->tx_head - tx_tail - 1) % kNotificationBufSize;

    // Block until we can send.
    while (unlikely(free_slots == 0)) {
      ++notification_buf_pair->tx_full_cnt;
      if (park_callback_ != nullptr) {
        std::invoke(park_callback_, false);
      }
      update_tx_head(notification_buf_pair);
      free_slots =
          (notification_buf_pair->tx_head - tx_tail - 1) % kNotificationBufSize;
    }

    struct TxNotification* tx_notification = tx_buf + tx_tail;
    uint32_t req_length = std::min(missing_bytes, (uint32_t)kMaxTransferLen);
    uint32_t missing_bytes_in_page = hugepage_boundary - transf_addr;
    req_length = std::min(req_length, missing_bytes_in_page);

    // If the transmission needs to be split among multiple requests, we
    // need to set a bit in the wrap tracker.
    uint8_t wrap_tracker_mask = (missing_bytes > req_length) << (tx_tail & 0x7);
    notification_buf_pair->wrap_tracker[tx_tail / 8] |= wrap_tracker_mask;

    tx_notification->length = req_length;
    tx_notification->signal = 1;
    tx_notification->phys_addr = transf_addr;

    uint64_t huge_page_offset = (transf_addr + req_length) % kBufPageSize;
    transf_addr = hugepage_base_addr + huge_page_offset;

<<<<<<< HEAD
    // if (first)
    //   std::cout << "sent phys addr " << phys_addr << " for notif buf "
    //             << notification_buf_pair->id << " at tx tail " << tx_tail
    //             << std::endl;

=======
>>>>>>> 906971ad
    tx_tail = (tx_tail + 1) % kNotificationBufSize;
    missing_bytes -= req_length;
  }

  // std::cout << "Notif buf " << notification_buf_pair->id << " tx tail is now
  // "
  //           << tx_tail << std::endl;
  notification_buf_pair->tx_tail = tx_tail;
  DevBackend::mmio_write32(notification_buf_pair->tx_tail_ptr, tx_tail,
                           notification_buf_pair->uio_mmap_bar2_addr, first);

  return len;
}

uint32_t send_to_queue(struct NotificationBufPair* notification_buf_pair,
                       uint64_t phys_addr, uint32_t len, bool first) {
  return __send_to_queue(notification_buf_pair, phys_addr, len, first);
}

uint32_t get_unreported_completions(
    struct NotificationBufPair* notification_buf_pair) {
  uint32_t completions;
  update_tx_head(notification_buf_pair);
  completions = notification_buf_pair->nb_unreported_completions;
  notification_buf_pair->nb_unreported_completions = 0;

  return completions;
}

void update_tx_head(struct NotificationBufPair* notification_buf_pair) {
  struct TxNotification* tx_buf = notification_buf_pair->tx_buf;
  uint32_t head = notification_buf_pair->tx_head;
  uint32_t tail = notification_buf_pair->tx_tail;

  if (head == tail) {
    return;
  }

  // Advance pointer for pkt queues that were already sent.
  for (uint16_t i = 0; i < kBatchSize; ++i) {
    if (head == tail) {
      break;
    }
    struct TxNotification* tx_notification = tx_buf + head;

    // Notification has not yet been consumed by hardware.
    if (tx_notification->signal != 0) {
      break;
    }

    // std::cout << "Notif buf " << notification_buf_pair->id
    //           << " consumed tx notification at " << head << std::endl;

    // Requests that wrap around need two notifications but should only signal
    // a single completion notification. Therefore, we only increment
    // `nb_unreported_completions` in the second notification.
    // TODO(sadok): If we implement the logic to have two notifications in the
    // same cache line, we can get rid of `wrap_tracker` and instead check
    // for two notifications.
    uint8_t wrap_tracker_mask = 1 << (head & 0x7);
    uint8_t no_wrap =
        !(notification_buf_pair->wrap_tracker[head / 8] & wrap_tracker_mask);
    notification_buf_pair->nb_unreported_completions += no_wrap;
    notification_buf_pair->wrap_tracker[head / 8] &= ~wrap_tracker_mask;

    head = (head + 1) % kNotificationBufSize;
  }

  notification_buf_pair->tx_head = head;
}

int send_config(struct NotificationBufPair* notification_buf_pair,
                struct TxNotification* config_notification,
                CompletionCallback* completion_callback) {
  struct TxNotification* tx_buf = notification_buf_pair->tx_buf;
  uint32_t tx_tail = notification_buf_pair->tx_tail;
  uint32_t free_slots =
      (notification_buf_pair->tx_head - tx_tail - 1) % kNotificationBufSize;
  // Make sure it's a config notification.
  if (config_notification->signal < 2) {
    return -1;
  }

  // Block until we can send.
  while (unlikely(free_slots == 0)) {
    ++notification_buf_pair->tx_full_cnt;
    update_tx_head(notification_buf_pair);
    free_slots =
        (notification_buf_pair->tx_head - tx_tail - 1) % kNotificationBufSize;
    if (park_callback_ != nullptr) {
      std::invoke(park_callback_, false);
    }
  }

  struct TxNotification* tx_notification = tx_buf + tx_tail;
  *tx_notification = *config_notification;

  tx_tail = (tx_tail + 1) % kNotificationBufSize;
  notification_buf_pair->tx_tail = tx_tail;
  DevBackend::mmio_write32(notification_buf_pair->tx_tail_ptr, tx_tail,
                           notification_buf_pair->uio_mmap_bar2_addr);

  // Wait for request to be consumed.
  uint32_t nb_unreported_completions =
      notification_buf_pair->nb_unreported_completions;
  while (notification_buf_pair->nb_unreported_completions ==
         nb_unreported_completions) {
    if (park_callback_ != nullptr) {
      std::invoke(park_callback_, false);
    }
    update_tx_head(notification_buf_pair);
  }

  // iterate over all nb_unreported_completions and invoke completion callback
  if (completion_callback != nullptr) {
    uint32_t unreported_config_completions =
        notification_buf_pair->nb_unreported_completions -
        nb_unreported_completions;
    for (uint32_t i = 0; i < unreported_config_completions; i++) {
      std::invoke(*completion_callback);
    }
  }
  notification_buf_pair->nb_unreported_completions = nb_unreported_completions;

  return 0;
}

int get_nb_fallback_queues(struct NotificationBufPair* notification_buf_pair) {
  DevBackend* fpga_dev =
      static_cast<DevBackend*>(notification_buf_pair->fpga_dev);
  return fpga_dev->GetNbFallbackQueues();
}

int set_round_robin_status(struct NotificationBufPair* notification_buf_pair,
                           bool round_robin) {
  DevBackend* fpga_dev =
      static_cast<DevBackend*>(notification_buf_pair->fpga_dev);
  return fpga_dev->SetRrStatus(round_robin);
}

int get_round_robin_status(struct NotificationBufPair* notification_buf_pair) {
  DevBackend* fpga_dev =
      static_cast<DevBackend*>(notification_buf_pair->fpga_dev);
  return fpga_dev->GetRrStatus();
}

uint64_t get_dev_addr_from_virt_addr(
    struct NotificationBufPair* notification_buf_pair, void* virt_addr) {
  DevBackend* fpga_dev =
      static_cast<DevBackend*>(notification_buf_pair->fpga_dev);
  uint64_t dev_addr = fpga_dev->ConvertVirtAddrToDevAddr(virt_addr);
  return dev_addr;
}

void notification_buf_free(struct NotificationBufPair* notification_buf_pair) {
  DevBackend* fpga_dev =
      static_cast<DevBackend*>(notification_buf_pair->fpga_dev);

  fpga_dev->FreeNotifBuf(notification_buf_pair->id);
  DevBackend::mmio_write32(&notification_buf_pair->regs->rx_mem_low, 0,
                           notification_buf_pair->uio_mmap_bar2_addr);
  DevBackend::mmio_write32(&notification_buf_pair->regs->rx_mem_high, 0,
                           notification_buf_pair->uio_mmap_bar2_addr);
  DevBackend::mmio_write32(&notification_buf_pair->regs->tx_mem_low, 0,
                           notification_buf_pair->uio_mmap_bar2_addr);
  DevBackend::mmio_write32(&notification_buf_pair->regs->tx_mem_high, 0,
                           notification_buf_pair->uio_mmap_bar2_addr);

  munmap(notification_buf_pair->rx_buf, kAlignedDscBufPairSize);

  std::string huge_page_path = notification_buf_pair->huge_page_prefix +
                               std::string(kHugePageNotifBufPathPrefix) +
                               std::to_string(notification_buf_pair->id);

  unlink(huge_page_path.c_str());

  free(notification_buf_pair->pending_rx_pipe_tails);
  free(notification_buf_pair->wrap_tracker);
  free(notification_buf_pair->next_rx_pipe_notifs);

  delete fpga_dev;
}

void enso_pipe_free(struct NotificationBufPair* notification_buf_pair,
                    struct RxEnsoPipeInternal* enso_pipe,
                    enso_pipe_id_t enso_pipe_id) {
  DevBackend* fpga_dev =
      static_cast<DevBackend*>(notification_buf_pair->fpga_dev);

  DevBackend::mmio_write32(&enso_pipe->regs->rx_mem_low, 0,
                           notification_buf_pair->uio_mmap_bar2_addr);
  DevBackend::mmio_write32(&enso_pipe->regs->rx_mem_high, 0,
                           notification_buf_pair->uio_mmap_bar2_addr);

  if (enso_pipe->buf) {
    munmap(enso_pipe->buf, kBufPageSize);
    std::string huge_page_path = enso_pipe->huge_page_prefix +
                                 std::string(kHugePageRxPipePathPrefix) +
                                 std::to_string(enso_pipe_id);
    unlink(huge_page_path.c_str());
    enso_pipe->buf = nullptr;
  }

  fpga_dev->FreePipe(enso_pipe_id);

  update_fallback_queues_config(notification_buf_pair);
}

int dma_finish(struct SocketInternal* socket_entry) {
  struct NotificationBufPair* notification_buf_pair =
      socket_entry->notification_buf_pair;

  struct RxEnsoPipeInternal* enso_pipe = &socket_entry->enso_pipe;

  enso_pipe_id_t enso_pipe_id = enso_pipe->id;

  if (notification_buf_pair->ref_cnt == 0) {
    return -1;
  }

  enso_pipe_free(notification_buf_pair, enso_pipe, enso_pipe_id);

  if (notification_buf_pair->ref_cnt == 1) {
    notification_buf_free(notification_buf_pair);
  }

  --(notification_buf_pair->ref_cnt);

  return 0;
}

void pcie_set_backend_core_id(uint32_t core_id) {
  set_backend_core_id_dev(core_id);
}

uint32_t get_enso_pipe_id_from_socket(struct SocketInternal* socket_entry) {
  return (uint32_t)socket_entry->enso_pipe.id;
}

void pcie_initialize_backend(BackendWrapper preempt_enable,
                             BackendWrapper preempt_disable,
                             IdCallback id_callback, TscCallback tsc_callback,
                             uint32_t application_id) {
  initialize_backend_dev(preempt_enable, preempt_disable, id_callback,
                         tsc_callback, application_id);
}

void pcie_push_to_backend(PipeNotification* notif) { push_to_backend(notif); }

std::optional<PipeNotification> pcie_push_to_backend_get_response(
    PipeNotification* notif) {
  return push_to_backend_get_response(notif);
}

void print_stats(struct SocketInternal* socket_entry, bool print_global) {
  struct NotificationBufPair* notification_buf_pair =
      socket_entry->notification_buf_pair;

  if (print_global) {
    printf("TX notification buffer full counter: %lu\n\n",
           notification_buf_pair->tx_full_cnt);
    printf("Dsc RX head: %d\n", notification_buf_pair->rx_head);
    printf("Dsc TX tail: %d\n", notification_buf_pair->tx_tail);
    printf("Dsc TX head: %d\n\n", notification_buf_pair->tx_head);
  }

  printf("Pkt RX tail: %d\n", socket_entry->enso_pipe.rx_tail);
  printf("Pkt RX head: %d\n", socket_entry->enso_pipe.rx_head);
}

}  // namespace enso<|MERGE_RESOLUTION|>--- conflicted
+++ resolved
@@ -584,14 +584,6 @@
     uint64_t huge_page_offset = (transf_addr + req_length) % kBufPageSize;
     transf_addr = hugepage_base_addr + huge_page_offset;
 
-<<<<<<< HEAD
-    // if (first)
-    //   std::cout << "sent phys addr " << phys_addr << " for notif buf "
-    //             << notification_buf_pair->id << " at tx tail " << tx_tail
-    //             << std::endl;
-
-=======
->>>>>>> 906971ad
     tx_tail = (tx_tail + 1) % kNotificationBufSize;
     missing_bytes -= req_length;
   }

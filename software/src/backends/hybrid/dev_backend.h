/*
 * Copyright (c) 2023, Carnegie Mellon University
 *
 * Redistribution and use in source and binary forms, with or without
 * modification, are permitted (subject to the limitations in the disclaimer
 * below) provided that the following conditions are met:
 *
 *      * Redistributions of source code must retain the above copyright notice,
 *      this list of conditions and the following disclaimer.
 *
 *      * Redistributions in binary form must reproduce the above copyright
 *      notice, this list of conditions and the following disclaimer in the
 *      documentation and/or other materials provided with the distribution.
 *
 *      * Neither the name of the copyright holder nor the names of its
 *      contributors may be used to endorse or promote products derived from
 *      this software without specific prior written permission.
 *
 * NO EXPRESS OR IMPLIED LICENSES TO ANY PARTY'S PATENT RIGHTS ARE GRANTED BY
 * THIS LICENSE. THIS SOFTWARE IS PROVIDED BY THE COPYRIGHT HOLDERS AND
 * CONTRIBUTORS "AS IS" AND ANY EXPRESS OR IMPLIED WARRANTIES, INCLUDING, BUT
 * NOT LIMITED TO, THE IMPLIED WARRANTIES OF MERCHANTABILITY AND FITNESS FOR A
 * PARTICULAR PURPOSE ARE DISCLAIMED. IN NO EVENT SHALL THE COPYRIGHT HOLDER OR
 * CONTRIBUTORS BE LIABLE FOR ANY DIRECT, INDIRECT, INCIDENTAL, SPECIAL,
 * EXEMPLARY, OR CONSEQUENTIAL DAMAGES (INCLUDING, BUT NOT LIMITED TO,
 * PROCUREMENT OF SUBSTITUTE GOODS OR SERVICES; LOSS OF USE, DATA, OR PROFITS;
 * OR BUSINESS INTERRUPTION) HOWEVER CAUSED AND ON ANY THEORY OF LIABILITY,
 * WHETHER IN CONTRACT, STRICT LIABILITY, OR TORT (INCLUDING NEGLIGENCE OR
 * OTHERWISE) ARISING IN ANY WAY OUT OF THE USE OF THIS SOFTWARE, EVEN IF
 * ADVISED OF THE POSSIBILITY OF SUCH DAMAGE.
 */

/**
 * @file
 * @brief Device backend wrapper for software data plane running in a different
 *        process.
 *
 * @author Kaajal Gupta <kaajalg@andrew.cmu.edu>
 */

#ifndef ENSO_SOFTWARE_SRC_BACKENDS_HYBRID_DEV_BACKEND_H_
#define ENSO_SOFTWARE_SRC_BACKENDS_HYBRID_DEV_BACKEND_H_

#include <assert.h>
#include <sched.h>
#include <sys/syscall.h>
#include <unistd.h>

#include <iostream>
#include <memory>
#include <optional>
#include <string>

#include "enso/consts.h"
#include "enso/helpers.h"
#include "enso/queue.h"
#include "intel_fpga_pcie_api.hpp"

namespace enso {

thread_local std::unique_ptr<QueueProducer<PipeNotification>> queue_to_backend_;
thread_local std::unique_ptr<QueueConsumer<PipeNotification>>
    queue_from_backend_;
thread_local uint64_t shinkansen_notif_buf_id_;

class DevBackend {
 public:
  static DevBackend* Create(unsigned int bdf, int bar) noexcept {
    std::cerr << "Using hybrid backend" << std::endl;

    DevBackend* dev = new (std::nothrow) DevBackend(bdf, bar);

    if (dev == nullptr) {
      return nullptr;
    }

    if (dev->Init()) {
      delete dev;
      return nullptr;
    }

    return dev;
  }

  ~DevBackend() noexcept {}

  void* uio_mmap([[maybe_unused]] size_t size,
                 [[maybe_unused]] unsigned int mapping) {
    // shared mmapped area between applications and NIC: able to communicate
    // with mmio
    return dev_->uio_mmap(size, mapping);
  }

  static _enso_always_inline void mmio_write32(volatile uint32_t* addr,
                                               uint32_t value,
                                               void* uio_mmap_bar2_addr) {
    uint64_t offset_addr =
        (uint64_t)((uint8_t*)addr - (uint8_t*)uio_mmap_bar2_addr);
    enso::enso_pipe_id_t queue_id = offset_addr / enso::kMemorySpacePerQueue;
    uint32_t offset = offset_addr % enso::kMemorySpacePerQueue;

    if (queue_id < enso::kMaxNbFlows) {
      // Updates to RX pipe: write directly
      // push this to let shinkansen know about queue ID -> notification
      // queue
      switch (offset) {
        case offsetof(struct enso::QueueRegs, rx_mem_low):
          struct MmioNotification mmio_notification;
          mmio_notification.type = NotifType::kWrite;
          mmio_notification.address = offset_addr;
          mmio_notification.value = value;

          while (queue_to_backend_->Push(
                     (struct PipeNotification)mmio_notification) != 0) {
          }
          // remove notification queue ID from value being sent: make
          // notification buffer ID 0
          uint64_t mask = (1L << 32L) - 1L;
          value = (value & ~(mask)) | shinkansen_notif_buf_id_;
          break;
      }
      _enso_compiler_memory_barrier();
      *addr = value;
      return;
    }
    queue_id -= enso::kMaxNbFlows;
    // Updates to notification buffers.
    if (queue_id < enso::kMaxNbApps) {
      // Block if full.
      struct MmioNotification mmio_notification;
      mmio_notification.type = NotifType::kWrite;
      mmio_notification.address = offset_addr;
      mmio_notification.value = value;

      while (queue_to_backend_->Push(
                 (struct PipeNotification)mmio_notification) != 0) {
      }
    }
  }

  static _enso_always_inline uint32_t mmio_read32(volatile uint32_t* addr,
                                                  void* uio_mmap_bar2_addr) {
    uint64_t offset_addr =
        (uint64_t)((uint8_t*)addr - (uint8_t*)uio_mmap_bar2_addr);
    enso::enso_pipe_id_t queue_id = offset_addr / enso::kMemorySpacePerQueue;
    // Read from RX pipe: read directly
    if (queue_id < enso::kMaxNbFlows) {
      _enso_compiler_memory_barrier();
      return *addr;
    }
    queue_id -= enso::kMaxNbFlows;
    // Reads from notification buffers.
    if (queue_id < enso::kMaxNbApps) {
      struct MmioNotification mmio_notification;
      mmio_notification.type = NotifType::kWrite;
      mmio_notification.address = offset_addr;
      mmio_notification.value = value;

      while (queue_to_backend_->Push(
                 (struct PipeNotification)mmio_notification) != 0) {
      }

      std::optional<struct MmioNotification> notification;

      // Block until receive.
      while (!(notification =
                   (struct MmioNotification)queue_from_backend_->Pop())) {
      }

      assert(notification->type == NotifType::kRead);
      assert(notification->address == offset_addr);
      return notification->value;
    }
    return -1;
  }

  /**
   * @brief New kthreads must register themselves with the IOKernel to share
   * their waiters queue.
   *
   * @param kthread_waiters_phys_addr Physical address of kthread's waiting
   * queue.
   * @param application_id Application ID that is running the kthread.
   * @return Void
   */
  static _enso_always_inline void register_kthread(
      uint64_t kthread_waiters_phys_addr, uint32_t application_id) {
    (void)kthread_waiters_phys_addr;
    struct PipeNotification pipe_notification;
    pipe_notification.type = NotifType::kRegisterKthread;
    pipe_notification.data[0] = (uint64_t)application_id;
    while (queue_to_backend_->Push(pipe_notification) != 0) {
    }

    std::optional<PipeNotification> notification;

    // Block until receive.
    while (!(notification = queue_from_backend_->Pop())) {
    }

    assert(notification->type == NotifType::kRegisterKthread);
    return;
  }

  /**
   * @brief When uthreads want to start waiting for a new notification in their
   * notification buffer, must send message to IOKernel.
   *
   * Do not need to wait for a response, the IOKernel can take note
   * of if new notification must be sent to uthread.
   *
   * @param uthread_id
   */
  static _enso_always_inline void register_waiting(uint32_t notif_buf_id) {
    struct PipeNotification pipe_notification;
    pipe_notification.type = NotifType::kWaiting;
    pipe_notification.data[0] = (uint64_t)notif_buf_id;
    while (queue_to_backend_->Push(pipe_notification) != 0) {
    }

    return;
  }

  /**
   * @brief Converts an address in the application's virtual address space to an
   *        address that can be used by the device.
   * @param virt_addr Address in the application's virtual address space.
   * @return Converted address or 0 if the address cannot be translated.
   */
  uint64_t ConvertVirtAddrToDevAddr(void* virt_addr) {
    return virt_to_phys(virt_addr);
  }

  /**
   * @brief Retrieves the number of fallback queues currently in use.
   * @return The number of fallback queues currently in use. On error, -1 is
   *         returned and errno is set appropriately.
   */
  int GetNbFallbackQueues() {
    struct FallbackNotification pipe_notification;
    pipe_notification.type = NotifType::kGetNbFallbackQueues;
    while (queue_to_backend_->Push(pipe_notification) != 0) {
    }

    std::optional<FallbackNotification> notification;

    // Block until receive.
    while (!(notification =
                 (struct FallbackNotification)queue_from_backend_->Pop())) {
    }

    assert(notification->type == NotifType::kGetNbFallbackQueues);
    return notification->nb_fallback_queues;
  }

  /**
   * @brief Sets the Round-Robin status.
   *
   * @param round_robin If true, enable RR. Otherwise, disable RR.
   *
   * @return Return 0 on success. On error, -1 is returned and errno is set.
   */
  int SetRrStatus(bool round_robin) {
    struct RoundRobinNotification pipe_notification;
    pipe_notification.type = NotifType::kSetRrStatus;
    pipe_notification.round_robin = (uint64_t)round_robin;
    while (queue_to_backend_->Push(pipe_notification) != 0) {
    }
    std::optional<RoundRobinNotification> notification;

    // Block until receive.
    while (!(notification =
                 (struct RoundRobinNotification)queue_from_backend_->Pop())) {
    }

    assert(notification->type == NotifType::kSetRrStatus);
    return notification->result;
  }

  /**
   * @brief Gets the Round-Robin status.
   *
   * @return Return 1 if RR is enabled. Otherwise, return 0. On error, -1 is
   *         returned and errno is set.
   */
  int GetRrStatus() {
    struct RoundRobinNotification pipe_notification;
    pipe_notification.type = NotifType::kGetRrStatus;
    while (queue_to_backend_->Push(pipe_notification) != 0) {
    }
    std::optional<RoundRobinNotification> notification;

    // Block until receive.
    while (!(notification =
                 (struct RoundRobinNotification)queue_from_backend_->Pop())) {
    }

    assert(notification->type == NotifType::kGetRrStatus);
    return notification->round_robin;
  }

  /**
   * @brief Allocates a notification buffer.
   *
   * @return Notification buffer ID. On error, -1 is returned and errno is set.
   */
<<<<<<< HEAD
  int AllocateNotifBuf(uint32_t uthread_id) {
    struct PipeNotification pipe_notification;
    pipe_notification.type = NotifType::kAllocateNotifBuf;
    pipe_notification.data[0] = (uint64_t)uthread_id;
=======
  int AllocateNotifBuf(uint32_t application_id) {
    struct NotifBufNotification pipe_notification;
    pipe_notification.type = NotifType::kAllocateNotifBuf;
    pipe_notification.application_id = (uint64_t)application_id;
    pipe_notification.tid = (uint64_t)enso::get_tid();

>>>>>>> 42e1ac01
    while (queue_to_backend_->Push(pipe_notification) != 0) {
    }

    std::optional<NotifBufNotification> notification;

    // Block until receive.
    while (!(notification =
                 (struct NotifBufNotification)queue_from_backend_->Pop())) {
    }

<<<<<<< HEAD
    assert((uint32_t)notification->data[1] == uthread_id);
    assert(notification->type == notiftype::kAllocateNotifBuf);
    return notification->data[0];
=======
    assert(notification->type == NotifType::kAllocateNotifBuf);
    return notification->notif_buf_id;
>>>>>>> 42e1ac01
  }

  /**
   * @brief Frees a notification buffer.
   *
   * @param notif_buf_id Notification buffer ID.
   *
   * @return Return 0 on success. On error, -1 is returned and errno is set.
   */
  int FreeNotifBuf(int notif_buf_id) {
    (void)notif_buf_id;
    struct NotifBufNotification pipe_notification;
    pipe_notification.type = NotifType::kFreeNotifBuf;
    while (queue_to_backend_->Push(pipe_notification) != 0) {
    }

    std::optional<NotifBufNotification> notification;

    // Block until receive.
    while (!(notification =
                 (struct NotifBufNotification)queue_from_backend_->Pop())) {
    }

    assert(notification->type == NotifType::kFreeNotifBuf);
    return notification->result;
  }

  /**
   * @brief Allocates a pipe.
   *
   * @param fallback If true, allocates a fallback pipe. Otherwise, allocates a
   *                regular pipe.
   * @return Pipe ID. On error, -1 is returned and errno is set.
   */
  int AllocatePipe(bool fallback = false) {
    int pipe_id = dev_->allocate_pipe(fallback);
    return pipe_id;
  }

  /**
   * @brief Frees a pipe.
   *
   * @param pipe_id Pipe ID to be freed.
   *
   * @return 0 on success. On error, -1 is returned and errno is set.
   */
  int FreePipe(int pipe_id) { return dev_->free_pipe(pipe_id); }

 private:
  explicit DevBackend(unsigned int bdf, int bar) noexcept
      : bdf_(bdf), bar_(bar) {}

  DevBackend(const DevBackend& other) = delete;
  DevBackend& operator=(const DevBackend& other) = delete;
  DevBackend(DevBackend&& other) = delete;
  DevBackend& operator=(DevBackend&& other) = delete;

  /**
   * @brief Gets the notification buffer ID that shinkansen has
   *        created with the NIC. This will be used to inform the
   *        NIC of which notification buffer to send notifications to
   *        when informing it of new pipes.
   */
  uint64_t get_shinkansen_notif_buf_id() {
    struct ShinkansenNotification pipe_notification;
    pipe_notification.type = NotifType::kGetShinkansenNotifBufId;
    while (queue_to_backend_->Push(pipe_notification) != 0) {
    }

    std::optional<ShinkansenNotification> notification;

    // Block until receive.
    while (!(notification =
                 (struct ShinkansenNotification)queue_from_backend_->Pop())) {
    }

    assert(notification->type == NotifType::kGetShinkansenNotifBufId);
    return notification->notif_queue_id;
  }

  /**
   * @brief Initializes the backend.
   *
   * @return 0 on success and a non-zero error code on failure.
   */
  int Init() noexcept {
    core_id_ = sched_getcpu();
    if (core_id_ < 0) {
      std::cerr << "Could not get CPU ID" << std::endl;
      return -1;
    }

    std::string queue_to_app_name =
        std::string(enso::kIpcQueueToAppName) + std::to_string(core_id_) + "_";
    std::string queue_from_app_name = std::string(enso::kIpcQueueFromAppName) +
                                      std::to_string(core_id_) + "_";

    queue_to_backend_ =
        QueueProducer<PipeNotification>::Create(queue_from_app_name);
    if (queue_to_backend_ == nullptr) {
      std::cerr << "Could not create queue to backend" << std::endl;
      return -1;
    }

    queue_from_backend_ =
        QueueConsumer<PipeNotification>::Create(queue_to_app_name);
    if (queue_from_backend_ == nullptr) {
      std::cerr << "Could not create queue from backend" << std::endl;
      return -1;
    }

    dev_ = intel_fpga_pcie_api::IntelFpgaPcieDev::Create(bdf_, bar_);
    if (dev_ == nullptr) {
      return -1;
    }

    shinkansen_notif_buf_id_ = get_shinkansen_notif_buf_id();

    return 0;
  }

  unsigned int bdf_;
  int bar_;
  int core_id_;
  intel_fpga_pcie_api::IntelFpgaPcieDev* dev_;
};

}  // namespace enso

#endif  // ENSO_SOFTWARE_SRC_BACKENDS_HYBRID_DEV_BACKEND_H_<|MERGE_RESOLUTION|>--- conflicted
+++ resolved
@@ -304,19 +304,11 @@
    *
    * @return Notification buffer ID. On error, -1 is returned and errno is set.
    */
-<<<<<<< HEAD
   int AllocateNotifBuf(uint32_t uthread_id) {
-    struct PipeNotification pipe_notification;
-    pipe_notification.type = NotifType::kAllocateNotifBuf;
-    pipe_notification.data[0] = (uint64_t)uthread_id;
-=======
-  int AllocateNotifBuf(uint32_t application_id) {
     struct NotifBufNotification pipe_notification;
     pipe_notification.type = NotifType::kAllocateNotifBuf;
-    pipe_notification.application_id = (uint64_t)application_id;
-    pipe_notification.tid = (uint64_t)enso::get_tid();
-
->>>>>>> 42e1ac01
+    pipe_notification.uthread_id = (uint64_t)uthread_id;
+
     while (queue_to_backend_->Push(pipe_notification) != 0) {
     }
 
@@ -327,14 +319,8 @@
                  (struct NotifBufNotification)queue_from_backend_->Pop())) {
     }
 
-<<<<<<< HEAD
-    assert((uint32_t)notification->data[1] == uthread_id);
-    assert(notification->type == notiftype::kAllocateNotifBuf);
-    return notification->data[0];
-=======
     assert(notification->type == NotifType::kAllocateNotifBuf);
     return notification->notif_buf_id;
->>>>>>> 42e1ac01
   }
 
   /**

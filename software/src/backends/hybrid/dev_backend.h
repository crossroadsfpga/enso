--- conflicted
+++ resolved
@@ -76,23 +76,12 @@
 int64_t shinkansen_notif_buf_id_ = -1;
 
 using BackendWrapper = std::function<void()>;
-<<<<<<< HEAD
 using IdCallback = std::function<uint64_t()>;
 using TscCallback = std::function<uint64_t()>;
 BackendWrapper preempt_enable_;
 BackendWrapper preempt_disable_;
 IdCallback id_callback_;
 TscCallback tsc_callback_;
-=======
-using TscCallback = std::function<uint64_t()>;
-using IdCallback = std::function<uint64_t()>;
-using ParkCallback = std::function<void(bool)>;
-BackendWrapper preempt_enable_;
-BackendWrapper preempt_disable_;
-TscCallback tsc_callback_;
-IdCallback id_callback_;
-ParkCallback park_callback_;
->>>>>>> a9f87642
 
 int initialize_queues(uint32_t core_id) {
   core_id_ = core_id;
@@ -124,19 +113,11 @@
 
 void initialize_backend_dev(BackendWrapper preempt_enable,
                             BackendWrapper preempt_disable,
-<<<<<<< HEAD
                             IdCallback id_callback, TscCallback tsc_callback) {
   preempt_enable_ = preempt_enable;
   preempt_disable_ = preempt_disable;
   id_callback_ = id_callback;
   tsc_callback_ = tsc_callback;
-=======
-                            TscCallback tsc_callback, IdCallback id_callback) {
-  preempt_enable_ = preempt_enable;
-  preempt_disable_ = preempt_disable;
-  tsc_callback_ = tsc_callback;
-  id_callback_ = id_callback;
->>>>>>> a9f87642
 }
 
 void set_backend_core_id_dev(uint32_t core_id) {
@@ -233,27 +214,16 @@
     struct MmioNotification mmio_notification;
 
     if (queue_id < enso::kMaxNbFlows) {
-<<<<<<< HEAD
       // Updates to RX pipe: write directly
       // push this to let shinkansen know about queue ID -> notification
       // queue
-=======
->>>>>>> a9f87642
       switch (offset) {
         case offsetof(struct enso::QueueRegs, rx_mem_low):
           mmio_notification.type = NotifType::kWrite;
           mmio_notification.address = offset_addr;
           mmio_notification.value = value;
-<<<<<<< HEAD
           mmio_notification.uthread_id = std::invoke(id_callback_);
           mmio_notification.tsc = std::invoke(tsc_callback_);
-=======
-          mmio_notification.tsc = std::invoke(tsc_callback_);
-          mmio_notification.uthread_id = std::invoke(id_callback_);
-          if (mmio_notification.uthread_id == 0) {
-            std::cout << "Uthread ID is 0!" << std::endl;
-          }
->>>>>>> a9f87642
 
           pipe_notification = (enso::PipeNotification*)&mmio_notification;
 
@@ -292,7 +262,6 @@
       mmio_notification.type = NotifType::kWrite;
       mmio_notification.address = offset_addr;
       mmio_notification.value = value;
-<<<<<<< HEAD
       mmio_notification.uthread_id = std::invoke(id_callback_);
       mmio_notification.tsc = std::invoke(tsc_callback_);
 
@@ -300,21 +269,6 @@
         std::cout << "Sending mmio notification with tsc "
                   << mmio_notification.tsc << " for notif buf id " << queue_id
                   << " update to tail: " << value << std::endl;
-=======
-      mmio_notification.tsc = std::invoke(tsc_callback_);
-      mmio_notification.uthread_id = std::invoke(id_callback_);
-      if (mmio_notification.uthread_id == 0) {
-        std::cout << "Uthread ID is 0!" << std::endl;
-      }
-      if (last_tscs_[mmio_notification.uthread_id] >= mmio_notification.tsc) {
-        std::cout << "Got same TSC!" << std::endl;
-      }
-      last_tscs_[mmio_notification.uthread_id] = mmio_notification.tsc;
-      if (first)
-        std::cout << "Sending mmio notification with tsc "
-                  << mmio_notification.tsc << " for notif buf id " << queue_id
-                  << std::endl;
->>>>>>> a9f87642
 
       enso::PipeNotification* pipe_notification =
           (enso::PipeNotification*)&mmio_notification;
@@ -347,10 +301,6 @@
       struct MmioNotification mmio_notification;
       mmio_notification.type = NotifType::kRead;
       mmio_notification.address = offset_addr;
-<<<<<<< HEAD
-=======
-      mmio_notification.tsc = std::invoke(tsc_callback_);
->>>>>>> a9f87642
       mmio_notification.uthread_id = std::invoke(id_callback_);
 
       enso::PipeNotification* pipe_notification =

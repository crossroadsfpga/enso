/*
 * Copyright (c) 2023, Carnegie Mellon University
 *
 * Redistribution and use in source and binary forms, with or without
 * modification, are permitted (subject to the limitations in the disclaimer
 * below) provided that the following conditions are met:
 *
 *      * Redistributions of source code must retain the above copyright notice,
 *      this list of conditions and the following disclaimer.
 *
 *      * Redistributions in binary form must reproduce the above copyright
 *      notice, this list of conditions and the following disclaimer in the
 *      documentation and/or other materials provided with the distribution.
 *
 *      * Neither the name of the copyright holder nor the names of its
 *      contributors may be used to endorse or promote products derived from
 *      this software without specific prior written permission.
 *
 * NO EXPRESS OR IMPLIED LICENSES TO ANY PARTY'S PATENT RIGHTS ARE GRANTED BY
 * THIS LICENSE. THIS SOFTWARE IS PROVIDED BY THE COPYRIGHT HOLDERS AND
 * CONTRIBUTORS "AS IS" AND ANY EXPRESS OR IMPLIED WARRANTIES, INCLUDING, BUT
 * NOT LIMITED TO, THE IMPLIED WARRANTIES OF MERCHANTABILITY AND FITNESS FOR A
 * PARTICULAR PURPOSE ARE DISCLAIMED. IN NO EVENT SHALL THE COPYRIGHT HOLDER OR
 * CONTRIBUTORS BE LIABLE FOR ANY DIRECT, INDIRECT, INCIDENTAL, SPECIAL,
 * EXEMPLARY, OR CONSEQUENTIAL DAMAGES (INCLUDING, BUT NOT LIMITED TO,
 * PROCUREMENT OF SUBSTITUTE GOODS OR SERVICES; LOSS OF USE, DATA, OR PROFITS;
 * OR BUSINESS INTERRUPTION) HOWEVER CAUSED AND ON ANY THEORY OF LIABILITY,
 * WHETHER IN CONTRACT, STRICT LIABILITY, OR TORT (INCLUDING NEGLIGENCE OR
 * OTHERWISE) ARISING IN ANY WAY OUT OF THE USE OF THIS SOFTWARE, EVEN IF
 * ADVISED OF THE POSSIBILITY OF SUCH DAMAGE.
 */

/**
 * @file
 * @brief Device backend wrapper for software data plane running in a different
 *        process.
 *
 * @author Kaajal Gupta <kaajalg@andrew.cmu.edu>
 */

#ifndef ENSO_SOFTWARE_SRC_BACKENDS_HYBRID_DEV_BACKEND_H_
#define ENSO_SOFTWARE_SRC_BACKENDS_HYBRID_DEV_BACKEND_H_

#include <assert.h>
#include <sched.h>
#include <sys/syscall.h>
#include <unistd.h>

#include <iostream>
#include <memory>
#include <optional>
#include <string>

#include "enso/consts.h"
#include "enso/helpers.h"
#include "enso/queue.h"
#include "intel_fpga_pcie_api.hpp"

namespace enso {

#define NCPU 256

std::array<std::unique_ptr<QueueProducer<PipeNotification>>, NCPU>
    queues_to_backend_ = {0};
std::array<std::unique_ptr<QueueConsumer<PipeNotification>>, NCPU>
    queues_from_backend_ = {0};

// These queues are per-kthread, not per-uthread, given that they are
// thread-local. Will automatically update when switching cores.
int32_t thread_local core_id_ = -1;
int64_t shinkansen_notif_buf_id_ = -1;

using BackendWrapper = std::function<void()>;
BackendWrapper preempt_enable_;
BackendWrapper preempt_disable_;

<<<<<<< HEAD
int initialize_queues(uint32_t core_id) {
=======
int initialize_queues(uint32_t core_id, BackendWrapper preempt_enable,
                      BackendWrapper preempt_disable) {
  (void)preempt_enable;
  (void)preempt_disable;
>>>>>>> d15cf127
  core_id_ = core_id;
  if (queues_to_backend_[core_id] != nullptr) return -1;

  // std::cout << "Initializing queue for core " << core_id << std::endl;

  std::string queue_to_app_name =
      std::string(kIpcQueueToAppName) + std::to_string(core_id) + "_";
  std::string queue_from_app_name =
      std::string(kIpcQueueFromAppName) + std::to_string(core_id) + "_";

  queues_to_backend_[core_id] = QueueProducer<PipeNotification>::Create(
      queue_from_app_name, -1, true, true, core_id);
  if (queues_to_backend_[core_id] == nullptr) {
    std::cerr << "Could not create queue to backend" << std::endl;
    return -1;
  }

  queues_from_backend_[core_id] = QueueConsumer<PipeNotification>::Create(
      queue_to_app_name, -1, true, true, core_id);
  if (queues_from_backend_[core_id] == nullptr) {
    std::cerr << "Could not create queue from backend" << std::endl;
    return -1;
  }

  return 0;
}

void initialize_backend_dev(BackendWrapper preempt_enable,
                            BackendWrapper preempt_disable) {
  preempt_enable_ = preempt_enable;
  preempt_disable_ = preempt_disable;
}

void set_backend_core_id_dev(uint32_t core_id) {
  assert(core_id == sched_getcpu());
  core_id_ = core_id;
  initialize_queues(core_id);
}

void set_backend_core_id_dev(uint32_t core_id) {
  assert(core_id == sched_getcpu());
  core_id_ = core_id;
  initialize_queues(core_id, preempt_enable_, preempt_disable_);
}

void push_to_backend(PipeNotification* notif) {
<<<<<<< HEAD
  std::invoke(preempt_disable_);
=======
>>>>>>> d15cf127
  assert(core_id_ == sched_getcpu());
  if (core_id_ < 0) {
    std::cerr << "ERROR: Must specify a core ID when pushing to the backend."
              << std::endl;
    exit(2);
<<<<<<< HEAD
=======
  }
  initialize_queues(core_id_, preempt_enable_, preempt_disable_);
  // std::invoke(preempt_disable_);
  while (queues_to_backend_[core_id_]->Push(*notif) != 0) {
>>>>>>> d15cf127
  }
  initialize_queues(core_id_);
  while (queues_to_backend_[core_id_]->Push(*notif) != 0) {
  }
  std::invoke(preempt_enable_);
}

std::optional<PipeNotification> push_to_backend_get_response(
    PipeNotification* notif) {
<<<<<<< HEAD
  std::invoke(preempt_disable_);

=======
>>>>>>> d15cf127
  assert(core_id_ == sched_getcpu());
  if (core_id_ < 0) {
    std::cerr << "ERROR: Must specify a core ID when pushing to the backend."
              << std::endl;
    exit(2);
  }
<<<<<<< HEAD
  initialize_queues(core_id_);

=======
  initialize_queues(core_id_, preempt_enable_, preempt_disable_);

  // std::invoke(preempt_disable_);
>>>>>>> d15cf127
  while (queues_to_backend_[core_id_]->Push(*notif) != 0) {
  }
  std::optional<PipeNotification> notification;

  // std::cout << "sent!" << std::endl;
  // Block until receive.
  while (!(notification = queues_from_backend_[core_id_]->Pop())) {
  }

<<<<<<< HEAD
  std::invoke(preempt_enable_);
=======
  // std::invoke(preempt_enable_);
>>>>>>> d15cf127
  return notification;
}

class DevBackend {
 public:
  static DevBackend* Create(unsigned int bdf, int bar) noexcept {
    std::cerr << "Using hybrid backend" << std::endl;

    DevBackend* dev = new (std::nothrow) DevBackend(bdf, bar);

    if (dev == nullptr) {
      return nullptr;
    }

    if (dev->Init()) {
      delete dev;
      return nullptr;
    }

    return dev;
  }

  ~DevBackend() noexcept {}

  void* uio_mmap([[maybe_unused]] size_t size,
                 [[maybe_unused]] unsigned int mapping) {
    // shared mmapped area between applications and NIC: able to communicate
    // with mmio
    return dev_->uio_mmap(size, mapping);
  }

  static inline uint64_t rdtsc(void) {
    uint32_t a, d;
    asm volatile("rdtsc" : "=a"(a), "=d"(d));
    return ((uint64_t)a) | (((uint64_t)d) << 32);
  }

  static _enso_always_inline void mmio_write32(volatile uint32_t* addr,
                                               uint32_t value,
                                               void* uio_mmap_bar2_addr) {
    uint64_t offset_addr =
        (uint64_t)((uint8_t*)addr - (uint8_t*)uio_mmap_bar2_addr);
    enso::enso_pipe_id_t queue_id = offset_addr / enso::kMemorySpacePerQueue;
    uint32_t offset = offset_addr % enso::kMemorySpacePerQueue;
    uint64_t mask;
    enso::PipeNotification* pipe_notification;
    struct MmioNotification mmio_notification;

    if (queue_id < enso::kMaxNbFlows) {
      // Updates to RX pipe: write directly
      // push this to let shinkansen know about queue ID -> notification
      // queue
      bool rx_mem_low = false;
      // uint64_t start, end;
      switch (offset) {
        case offsetof(struct enso::QueueRegs, rx_mem_low):
          mmio_notification.type = NotifType::kWrite;
          mmio_notification.address = offset_addr;
          mmio_notification.value = value;

          pipe_notification = (enso::PipeNotification*)&mmio_notification;

          push_to_backend(pipe_notification);
          // remove notification queue ID from value being sent: make
          // notification buffer ID 0
          mask = enso::kMaxNbApps - 1;
          value = (value & ~(mask)) | shinkansen_notif_buf_id_;
          rx_mem_low = true;
          break;
        case offsetof(struct enso::QueueRegs, rx_head):
          // std::cout << "Writing to rx head with value " << value <<
          // std::endl;
          break;
      }
      _enso_compiler_memory_barrier();
      // if (rx_mem_low) start = rdtsc();
      *addr = value;
      if (rx_mem_low) {
        // end = rdtsc();
        // std::cout << "mmio write time for rx mem low: " << end - start
        //           << std::endl;
      }
      return;
    }
    queue_id -= enso::kMaxNbFlows;
    // Updates to notification buffers.
    if (queue_id < enso::kMaxNbApps) {
      // Block if full.
      struct MmioNotification mmio_notification;
      mmio_notification.type = NotifType::kWrite;
      mmio_notification.address = offset_addr;
      mmio_notification.value = value;

      enso::PipeNotification* pipe_notification =
          (enso::PipeNotification*)&mmio_notification;

      push_to_backend(pipe_notification);
    }
  }

  static _enso_always_inline uint32_t mmio_read32(volatile uint32_t* addr,
                                                  void* uio_mmap_bar2_addr) {
    uint64_t offset_addr =
        (uint64_t)((uint8_t*)addr - (uint8_t*)uio_mmap_bar2_addr);
    enso::enso_pipe_id_t queue_id = offset_addr / enso::kMemorySpacePerQueue;
    // Read from RX pipe: read directly
    if (queue_id < enso::kMaxNbFlows) {
      _enso_compiler_memory_barrier();
      return *addr;
    }
    queue_id -= enso::kMaxNbFlows;
    // Reads from notification buffers.
    if (queue_id < enso::kMaxNbApps) {
      struct MmioNotification mmio_notification;
      mmio_notification.type = NotifType::kRead;
      mmio_notification.address = offset_addr;

      enso::PipeNotification* pipe_notification =
          (enso::PipeNotification*)&mmio_notification;

      std::optional<PipeNotification> notification =
          push_to_backend_get_response(pipe_notification);

      struct MmioNotification* result =
          (struct MmioNotification*)&notification.value();

      assert(result->type == NotifType::kRead);
      assert(result->address == offset_addr);
      return result->value;
    }
    return -1;
  }

  /**
   * @brief Converts an address in the application's virtual address space to an
   *        address that can be used by the device.
   * @param virt_addr Address in the application's virtual address space.
   * @return Converted address or 0 if the address cannot be translated.
   */
  uint64_t ConvertVirtAddrToDevAddr(void* virt_addr) {
    return virt_to_phys(virt_addr);
  }

  /**
   * @brief Retrieves the number of fallback queues currently in use.
   * @return The number of fallback queues currently in use. On error, -1 is
   *         returned and errno is set appropriately.
   */
  int GetNbFallbackQueues() {
    struct FallbackNotification fallback_notification;
    fallback_notification.type = NotifType::kGetNbFallbackQueues;
    enso::PipeNotification* pipe_notification =
        (enso::PipeNotification*)&fallback_notification;

    std::optional<PipeNotification> notification =
        push_to_backend_get_response(pipe_notification);

    struct FallbackNotification* result =
        (struct FallbackNotification*)&notification.value();

    assert(result->type == NotifType::kGetNbFallbackQueues);
    return result->nb_fallback_queues;
  }

  /**
   * @brief Sets the Round-Robin status.
   *
   * @param round_robin If true, enable RR. Otherwise, disable RR.
   *
   * @return Return 0 on success. On error, -1 is returned and errno is set.
   */
  int SetRrStatus(bool round_robin) {
    struct RoundRobinNotification rr_notification;
    rr_notification.type = NotifType::kSetRrStatus;
    rr_notification.round_robin = (uint64_t)round_robin;

    enso::PipeNotification* pipe_notification =
        (enso::PipeNotification*)&rr_notification;

    std::optional<PipeNotification> notification =
        push_to_backend_get_response(pipe_notification);

    struct RoundRobinNotification* result =
        (struct RoundRobinNotification*)&notification.value();

    assert(result->type == NotifType::kSetRrStatus);
    return result->result;
  }

  /**
   * @brief Gets the Round-Robin status.
   *
   * @return Return 1 if RR is enabled. Otherwise, return 0. On error, -1 is
   *         returned and errno is set.
   */
  int GetRrStatus() {
    struct RoundRobinNotification rr_notification;
    rr_notification.type = NotifType::kGetRrStatus;

    enso::PipeNotification* pipe_notification =
        (enso::PipeNotification*)&rr_notification;

    std::optional<PipeNotification> notification =
        push_to_backend_get_response(pipe_notification);

    struct RoundRobinNotification* result =
        (struct RoundRobinNotification*)&notification.value();

    assert(result->type == NotifType::kGetRrStatus);
    return result->round_robin;
  }

  /**
   * @brief Allocates a notification buffer.
   *
   * @param uthread_id ID of uthread calling this function.
   *
   * @return Notification buffer ID. On error, -1 is returned and errno is set.
   */
  int AllocateNotifBuf(int32_t uthread_id) {
    if (uthread_id < 0) {
      std::cout << "ERROR: Must specify a uthread ID when creating a device in "
                   "the hybrid backend."
                << std::endl;
      exit(2);
    }
    // std::cout << "allocating notif buf" << std::endl;
    struct NotifBufNotification nb_notification;
    nb_notification.type = NotifType::kAllocateNotifBuf;
    nb_notification.uthread_id = (uint64_t)uthread_id;

    enso::PipeNotification* pipe_notification =
        (enso::PipeNotification*)&nb_notification;

    std::optional<PipeNotification> notification =
        push_to_backend_get_response(pipe_notification);

    struct NotifBufNotification* result =
        (struct NotifBufNotification*)&notification.value();

    // std::cout << "recvd response from allocatenotifbuf" << std::endl;

    assert(result->type == NotifType::kAllocateNotifBuf);
    return result->notif_buf_id;
  }

  /**
   * @brief Frees a notification buffer.
   *
   * @param notif_buf_id Notification buffer ID.
   *
   * @return Return 0 on success. On error, -1 is returned and errno is set.
   */
  int FreeNotifBuf(int notif_buf_id) {
    (void)notif_buf_id;
    struct NotifBufNotification nb_notification;
    nb_notification.type = NotifType::kFreeNotifBuf;

    enso::PipeNotification* pipe_notification =
        (enso::PipeNotification*)&nb_notification;

    std::optional<PipeNotification> notification =
        push_to_backend_get_response(pipe_notification);

    struct NotifBufNotification* result =
        (struct NotifBufNotification*)&notification.value();

    assert(result->type == NotifType::kFreeNotifBuf);
    return result->result;
  }

  /**
   * @brief Allocates a pipe.
   *
   * @param fallback If true, allocates a fallback pipe. Otherwise, allocates a
   *                regular pipe.
   * @return Pipe ID. On error, -1 is returned and errno is set.
   */
  int AllocatePipe(bool fallback = false) {
    int pipe_id = dev_->allocate_pipe(fallback);
    return pipe_id;
  }

  /**
   * @brief Frees a pipe.
   *
   * @param pipe_id Pipe ID to be freed.
   *
   * @return 0 on success. On error, -1 is returned and errno is set.
   */
  int FreePipe(int pipe_id) { return dev_->free_pipe(pipe_id); }

 private:
  explicit DevBackend(unsigned int bdf, int bar) noexcept
      : bdf_(bdf), bar_(bar) {}

  DevBackend(const DevBackend& other) = delete;
  DevBackend& operator=(const DevBackend& other) = delete;
  DevBackend(DevBackend&& other) = delete;
  DevBackend& operator=(DevBackend&& other) = delete;

  /**
   * @brief Gets the notification buffer ID that shinkansen has
   *        created with the NIC. This will be used to inform the
   *        NIC of which notification buffer to send notifications to
   *        when informing it of new pipes.
   */
  uint64_t get_shinkansen_notif_buf_id() {
    // std::cout << "Core " << sched_getcpu() << ": get sk notif buf id"
    //           << std::endl;
    struct ShinkansenNotification sk_notification;
    sk_notification.type = NotifType::kGetShinkansenNotifBufId;

    enso::PipeNotification* pipe_notification =
        (enso::PipeNotification*)&sk_notification;

    std::optional<PipeNotification> notification =
        push_to_backend_get_response(pipe_notification);
    // std::cout << "got id!" << std::endl;

    struct ShinkansenNotification* result =
        (struct ShinkansenNotification*)&notification.value();

    assert(result->type == NotifType::kGetShinkansenNotifBufId);
    return result->notif_queue_id;
  }

  /**
   * @brief Initializes the backend.
   *
   * @return 0 on success and a non-zero error code on failure.
   */
  int Init() noexcept {
    core_id_ = sched_getcpu();
    if (core_id_ < 0) {
      std::cerr << "Could not get CPU ID" << std::endl;
      return -1;
    }

    dev_ = intel_fpga_pcie_api::IntelFpgaPcieDev::Create(bdf_, bar_);
    if (dev_ == nullptr) {
      return -1;
    }

    if (shinkansen_notif_buf_id_ == -1)
      shinkansen_notif_buf_id_ = get_shinkansen_notif_buf_id();

    return 0;
  }

  unsigned int bdf_;
  int bar_;
  int core_id_;
  intel_fpga_pcie_api::IntelFpgaPcieDev* dev_;
};

}  // namespace enso

#endif  // ENSO_SOFTWARE_SRC_BACKENDS_HYBRID_DEV_BACKEND_H_<|MERGE_RESOLUTION|>--- conflicted
+++ resolved
@@ -74,14 +74,7 @@
 BackendWrapper preempt_enable_;
 BackendWrapper preempt_disable_;
 
-<<<<<<< HEAD
 int initialize_queues(uint32_t core_id) {
-=======
-int initialize_queues(uint32_t core_id, BackendWrapper preempt_enable,
-                      BackendWrapper preempt_disable) {
-  (void)preempt_enable;
-  (void)preempt_disable;
->>>>>>> d15cf127
   core_id_ = core_id;
   if (queues_to_backend_[core_id] != nullptr) return -1;
 
@@ -121,29 +114,13 @@
   initialize_queues(core_id);
 }
 
-void set_backend_core_id_dev(uint32_t core_id) {
-  assert(core_id == sched_getcpu());
-  core_id_ = core_id;
-  initialize_queues(core_id, preempt_enable_, preempt_disable_);
-}
-
 void push_to_backend(PipeNotification* notif) {
-<<<<<<< HEAD
   std::invoke(preempt_disable_);
-=======
->>>>>>> d15cf127
   assert(core_id_ == sched_getcpu());
   if (core_id_ < 0) {
     std::cerr << "ERROR: Must specify a core ID when pushing to the backend."
               << std::endl;
     exit(2);
-<<<<<<< HEAD
-=======
-  }
-  initialize_queues(core_id_, preempt_enable_, preempt_disable_);
-  // std::invoke(preempt_disable_);
-  while (queues_to_backend_[core_id_]->Push(*notif) != 0) {
->>>>>>> d15cf127
   }
   initialize_queues(core_id_);
   while (queues_to_backend_[core_id_]->Push(*notif) != 0) {
@@ -153,25 +130,16 @@
 
 std::optional<PipeNotification> push_to_backend_get_response(
     PipeNotification* notif) {
-<<<<<<< HEAD
   std::invoke(preempt_disable_);
 
-=======
->>>>>>> d15cf127
   assert(core_id_ == sched_getcpu());
   if (core_id_ < 0) {
     std::cerr << "ERROR: Must specify a core ID when pushing to the backend."
               << std::endl;
     exit(2);
   }
-<<<<<<< HEAD
   initialize_queues(core_id_);
 
-=======
-  initialize_queues(core_id_, preempt_enable_, preempt_disable_);
-
-  // std::invoke(preempt_disable_);
->>>>>>> d15cf127
   while (queues_to_backend_[core_id_]->Push(*notif) != 0) {
   }
   std::optional<PipeNotification> notification;
@@ -181,11 +149,7 @@
   while (!(notification = queues_from_backend_[core_id_]->Pop())) {
   }
 
-<<<<<<< HEAD
   std::invoke(preempt_enable_);
-=======
-  // std::invoke(preempt_enable_);
->>>>>>> d15cf127
   return notification;
 }
 

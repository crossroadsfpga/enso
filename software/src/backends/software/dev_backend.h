/*
 * Copyright (c) 2023, Carnegie Mellon University
 *
 * Redistribution and use in source and binary forms, with or without
 * modification, are permitted (subject to the limitations in the disclaimer
 * below) provided that the following conditions are met:
 *
 *      * Redistributions of source code must retain the above copyright notice,
 *      this list of conditions and the following disclaimer.
 *
 *      * Redistributions in binary form must reproduce the above copyright
 *      notice, this list of conditions and the following disclaimer in the
 *      documentation and/or other materials provided with the distribution.
 *
 *      * Neither the name of the copyright holder nor the names of its
 *      contributors may be used to endorse or promote products derived from
 *      this software without specific prior written permission.
 *
 * NO EXPRESS OR IMPLIED LICENSES TO ANY PARTY'S PATENT RIGHTS ARE GRANTED BY
 * THIS LICENSE. THIS SOFTWARE IS PROVIDED BY THE COPYRIGHT HOLDERS AND
 * CONTRIBUTORS "AS IS" AND ANY EXPRESS OR IMPLIED WARRANTIES, INCLUDING, BUT
 * NOT LIMITED TO, THE IMPLIED WARRANTIES OF MERCHANTABILITY AND FITNESS FOR A
 * PARTICULAR PURPOSE ARE DISCLAIMED. IN NO EVENT SHALL THE COPYRIGHT HOLDER OR
 * CONTRIBUTORS BE LIABLE FOR ANY DIRECT, INDIRECT, INCIDENTAL, SPECIAL,
 * EXEMPLARY, OR CONSEQUENTIAL DAMAGES (INCLUDING, BUT NOT LIMITED TO,
 * PROCUREMENT OF SUBSTITUTE GOODS OR SERVICES; LOSS OF USE, DATA, OR PROFITS;
 * OR BUSINESS INTERRUPTION) HOWEVER CAUSED AND ON ANY THEORY OF LIABILITY,
 * WHETHER IN CONTRACT, STRICT LIABILITY, OR TORT (INCLUDING NEGLIGENCE OR
 * OTHERWISE) ARISING IN ANY WAY OUT OF THE USE OF THIS SOFTWARE, EVEN IF
 * ADVISED OF THE POSSIBILITY OF SUCH DAMAGE.
 */

/**
 * @file
 * @brief Device backend wrapper for software data plane running in a different
 *        process.
 *
 * @author Hugo Sadok <sadok@cmu.edu>
 */

#ifndef ENSO_SOFTWARE_SRC_BACKENDS_SOFTWARE_DEV_BACKEND_H_
#define ENSO_SOFTWARE_SRC_BACKENDS_SOFTWARE_DEV_BACKEND_H_

#include <assert.h>
#include <sched.h>
#include <unistd.h>

#include <iostream>
#include <memory>
#include <optional>
#include <string>

#include "enso/consts.h"
#include "enso/helpers.h"
#include "enso/queue.h"

namespace enso {

thread_local std::unique_ptr<QueueProducer<PipeNotification>> queue_to_backend_;
thread_local std::unique_ptr<QueueConsumer<PipeNotification>>
    queue_from_backend_;

class DevBackend {
 public:
  static DevBackend* Create(unsigned int bdf, int bar) noexcept {
    std::cerr << "Using software backend" << std::endl;

    DevBackend* dev = new (std::nothrow) DevBackend(bdf, bar);

    if (dev == nullptr) {
      return nullptr;
    }

    if (dev->Init()) {
      delete dev;
      return nullptr;
    }

    return dev;
  }

  ~DevBackend() noexcept {}

  void* uio_mmap([[maybe_unused]] size_t size,
                 [[maybe_unused]] unsigned int mapping) {
    return 0;  // Not a valid address. We use the offset to emulate MMIO access.
  }

  static _enso_always_inline void mmio_write32(volatile uint32_t* addr,
                                               uint32_t value,
                                               void* uio_mmap_bar2_addr) {
    (void)uio_mmap_bar2_addr;
    // Block if full.
    struct MmioNotification mmio_notification;
    mmio_notification.type = NotifType::kWrite;
    mmio_notification.address = (uint64_t)addr;
    mmio_notification.value = value;

    enso::PipeNotification* pipe_notification =
        (enso::PipeNotification*)&mmio_notification;

    while (queue_to_backend_->Push(*pipe_notification) != 0) {
    }
  }

  static _enso_always_inline uint32_t mmio_read32(volatile uint32_t* addr) {
    struct MmioNotification mmio_notification;
    mmio_notification.type = NotifType::kRead;
    mmio_notification.address = (uint64_t)addr;
    mmio_notification.value = 0;

    enso::PipeNotification* pipe_notification =
        (enso::PipeNotification*)&mmio_notification;

    while (queue_to_backend_->Push(*pipe_notification) != 0) {
    }

    std::optional<PipeNotification> notification;

    // Block until receive.
    while (
        !(notification = (struct MmioNotification)queue_from_backend_->Pop())) {
    }

    struct MmioNotification* result =
        (struct MmioNotification*)&notification.value();

    assert(result->type == NotifType::kRead);
    assert(result->address == (uint64_t)addr);
    return result->value;
  }

  static _enso_always_inline uint32_t
  register_kthread(uint64_t waiter_queue_phys, uint32_t application_id) {
    (void)waiter_queue_phys;
    (void)application_id;
    return 0;
  }

  static _enso_always_inline void register_waiting(uint32_t notif_buf_id) {
    (void)notif_buf_id;
    return;
  }

  /**
   * @brief Converts an address in the application's virtual address space to an
   *        address that can be used by the device.
   * @param virt_addr Address in the application's virtual address space.
   * @return Converted address or 0 if the address cannot be translated.
   */
  uint64_t ConvertVirtAddrToDevAddr(void* virt_addr) {
    uint64_t phys_addr = virt_to_phys(virt_addr);

    _enso_compiler_memory_barrier();

    struct MmioNotification mmio_notification;
    mmio_notification.type = NotifType::kTranslAddr;
    mmio_notification.address = (uint64_t)phys_addr;
    mmio_notification.value = 0;

    enso::PipeNotification* pipe_notification =
        (enso::PipeNotification*)&mmio_notification;
    while (queue_to_backend_->Push(*pipe_notification) != 0) {
    }

    std::optional<PipeNotification> notification;

    // Block until receive.
    while (
        !(notification = (struct MmioNotification)queue_from_backend_->Pop())) {
    }

    struct MmioNotification* result =
        (struct MmioNotification*)&notification.value();

    assert(result->type == NotifType::kTranslAddr);
    assert(result->address == (uint64_t)phys_addr);
    return result->value;
  }

  /**
   * @brief Retrieves the number of fallback queues currently in use.
   * @return The number of fallback queues currently in use. On error, -1 is
   *         returned and errno is set appropriately.
   */
  int GetNbFallbackQueues() {
    struct FallbackNotification fallback_notification;
    fallback_notification.type = NotifType::kGetNbFallbackQueues;
    enso::PipeNotification* pipe_notification =
        (enso::PipeNotification*)&fallback_notification;
    while (queue_to_backend_->Push(*pipe_notification) != 0) {
    }

    std::optional<PipeNotification> notification;

    // Block until receive.
    while (!(notification = queue_from_backend_->Pop())) {
    }

    struct FallbackNotification* result =
        (struct FallbackNotification*)&notification.value();

    assert(result->type == NotifType::kGetNbFallbackQueues);
    return result->nb_fallback_queues;
  }

  /**
   * @brief Sets the Round-Robin status.
   *
   * @param round_robin If true, enable RR. Otherwise, disable RR.
   *
   * @return Return 0 on success. On error, -1 is returned and errno is set.
   */
  int SetRrStatus(bool round_robin) {
    struct RoundRobinNotification rr_notification;
    rr_notification.type = NotifType::kSetRrStatus;
    rr_notification.round_robin = (uint64_t)round_robin;

    enso::PipeNotification* pipe_notification =
        (enso::PipeNotification*)&rr_notification;
    while (queue_to_backend_->Push(*pipe_notification) != 0) {
    }

    std::optional<PipeNotification> notification;

    // Block until receive.
    while (!(notification = queue_from_backend_->Pop())) {
    }

    struct RoundRobinNotification* result =
        (struct RoundRobinNotification*)&notification.value();

    assert(result->type == NotifType::kSetRrStatus);
    return result->result;
  }

  /**
   * @brief Gets the Round-Robin status.
   *
   * @return Return 1 if RR is enabled. Otherwise, return 0. On error, -1 is
   *         returned and errno is set.
   */
  int GetRrStatus() {
    struct RoundRobinNotification rr_notification;
    rr_notification.type = NotifType::kGetRrStatus;

    enso::PipeNotification* pipe_notification =
        (enso::PipeNotification*)&rr_notification;

    while (queue_to_backend_->Push(*pipe_notification) != 0) {
    }

    std::optional<PipeNotification> notification;

    // Block until receive.
    while (!(notification = queue_from_backend_->Pop())) {
    }

    struct RoundRobinNotification* result =
        (struct RoundRobinNotification*)&notification.value();

    assert(result->type == NotifType::kGetRrStatus);
    return result->round_robin;
  }

  /**
   * @brief Allocates a notification buffer.
   *
   * @param application_id ID of currently running application.
   *
   * @return Notification buffer ID. On error, -1 is returned and errno is set.
   */
<<<<<<< HEAD
  int AllocateNotifBuf(uint32_t uthread_id) {
    struct NotifBufNotification pipe_notification;
    pipe_notification.type = NotifType::kAllocateNotifBuf;
    pipe_notification.uthread_id = (uint64_t)uthread_id;
=======
  int AllocateNotifBuf() {
    struct NotifBufNotification nb_notification;
    nb_notification.type = NotifType::kAllocateNotifBuf;
>>>>>>> a0afbcbf

    enso::PipeNotification* pipe_notification =
        (enso::PipeNotification*)&nb_notification;
    while (queue_to_backend_->Push(*pipe_notification) != 0) {
    }

    std::optional<PipeNotification> queue_value;

    // Block until receive.
    while (!(queue_value = queue_from_backend_->Pop())) {
    }

    struct PipeNotification notification = queue_value.value();

    struct NotifBufNotification* result =
        (struct NotifBufNotification*)&notification;

    assert(result->type == NotifType::kAllocateNotifBuf);
    return result->notif_buf_id;
  }

  /**
   * @brief Frees a notification buffer.
   *
   * @param notif_buf_id Notification buffer ID.
   *
   * @return Return 0 on success. On error, -1 is returned and errno is set.
   */
  int FreeNotifBuf(int notif_buf_id) {
    (void)notif_buf_id;
    struct NotifBufNotification nb_notification;
    nb_notification.type = NotifType::kFreeNotifBuf;

    enso::PipeNotification* pipe_notification =
        (enso::PipeNotification*)&nb_notification;
    while (queue_to_backend_->Push(*pipe_notification) != 0) {
    }

    std::optional<PipeNotification> notification;

    // Block until receive.
    while (!(notification = queue_from_backend_->Pop())) {
    }

    struct NotifBufNotification* result =
        (struct NotifBufNotification*)&notification.value();

    assert(result->type == NotifType::kFreeNotifBuf);
    return result->result;
  }

  /**
   * @brief Allocates a pipe.
   *
   * @param fallback If true, allocates a fallback pipe. Otherwise, allocates a
   *                regular pipe.
   * @return Pipe ID. On error, -1 is returned and errno is set.
   */
  int AllocatePipe(bool fallback = false) {
    struct AllocatePipeNotification alloc_notification;
    alloc_notification.type = NotifType::kAllocatePipe;
    alloc_notification.fallback = fallback;

    enso::PipeNotification* pipe_notification =
        (enso::PipeNotification*)&alloc_notification;
    while (queue_to_backend_->Push(*pipe_notification) != 0) {
    }

    std::optional<PipeNotification> notification;

    // Block until receive.
    while (!(notification = queue_from_backend_->Pop())) {
    }

    struct AllocatePipeNotification* result =
        (struct AllocatePipeNotification*)&notification.value();
    assert(result->type == NotifType::kAllocatePipe);
    return result->pipe_id;
  }

  /**
   * @brief Frees a pipe.
   *
   * @param pipe_id Pipe ID to be freed.
   *
   * @return 0 on success. On error, -1 is returned and errno is set.
   */
  int FreePipe(int pipe_id) {
    struct FreePipeNotification free_notification;
    free_notification.type = NotifType::kFreePipe;
    free_notification.pipe_id = pipe_id;

    enso::PipeNotification* pipe_notification =
        (enso::PipeNotification*)&free_notification;
    while (queue_to_backend_->Push(*pipe_notification) != 0) {
    }

    std::optional<PipeNotification> notification;

    // Block until receive.
    while (!(notification = queue_from_backend_->Pop())) {
    }

    struct FreePipeNotification* result =
        (struct FreePipeNotification*)&notification.value();

    assert(result->type == NotifType::kFreePipe);
    return result->result;
  }

 private:
  explicit DevBackend(unsigned int bdf, int bar) noexcept
      : bdf_(bdf), bar_(bar) {}

  DevBackend(const DevBackend& other) = delete;
  DevBackend& operator=(const DevBackend& other) = delete;
  DevBackend(DevBackend&& other) = delete;
  DevBackend& operator=(DevBackend&& other) = delete;

  /**
   * @brief Initializes the backend.
   *
   * @return 0 on success and a non-zero error code on failure.
   */
  int Init() noexcept {
    core_id_ = sched_getcpu();
    if (core_id_ < 0) {
      std::cerr << "Could not get CPU ID" << std::endl;
      return -1;
    }

    std::string queue_to_app_name =
        std::string(enso::kIpcQueueToAppName) + std::to_string(core_id_) + "_";
    std::string queue_from_app_name = std::string(enso::kIpcQueueFromAppName) +
                                      std::to_string(core_id_) + "_";

    queue_to_backend_ =
        QueueProducer<PipeNotification>::Create(queue_from_app_name);
    if (queue_to_backend_ == nullptr) {
      std::cerr << "Could not create queue to backend" << std::endl;
      return -1;
    }

    queue_from_backend_ =
        QueueConsumer<PipeNotification>::Create(queue_to_app_name);
    if (queue_from_backend_ == nullptr) {
      std::cerr << "Could not create queue from backend" << std::endl;
      return -1;
    }

    return 0;
  }

  unsigned int bdf_;
  int bar_;
  int core_id_;
};
}  // namespace enso

#endif  // ENSO_SOFTWARE_SRC_BACKENDS_SOFTWARE_DEV_BACKEND_H_<|MERGE_RESOLUTION|>--- conflicted
+++ resolved
@@ -270,16 +270,10 @@
    *
    * @return Notification buffer ID. On error, -1 is returned and errno is set.
    */
-<<<<<<< HEAD
   int AllocateNotifBuf(uint32_t uthread_id) {
-    struct NotifBufNotification pipe_notification;
-    pipe_notification.type = NotifType::kAllocateNotifBuf;
-    pipe_notification.uthread_id = (uint64_t)uthread_id;
-=======
-  int AllocateNotifBuf() {
     struct NotifBufNotification nb_notification;
     nb_notification.type = NotifType::kAllocateNotifBuf;
->>>>>>> a0afbcbf
+    nb_notification.uthread_id = (uint64_t)uthread_id;
 
     enso::PipeNotification* pipe_notification =
         (enso::PipeNotification*)&nb_notification;

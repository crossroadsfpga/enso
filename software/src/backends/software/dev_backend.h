/*
 * Copyright (c) 2023, Carnegie Mellon University
 *
 * Redistribution and use in source and binary forms, with or without
 * modification, are permitted (subject to the limitations in the disclaimer
 * below) provided that the following conditions are met:
 *
 *      * Redistributions of source code must retain the above copyright notice,
 *      this list of conditions and the following disclaimer.
 *
 *      * Redistributions in binary form must reproduce the above copyright
 *      notice, this list of conditions and the following disclaimer in the
 *      documentation and/or other materials provided with the distribution.
 *
 *      * Neither the name of the copyright holder nor the names of its
 *      contributors may be used to endorse or promote products derived from
 *      this software without specific prior written permission.
 *
 * NO EXPRESS OR IMPLIED LICENSES TO ANY PARTY'S PATENT RIGHTS ARE GRANTED BY
 * THIS LICENSE. THIS SOFTWARE IS PROVIDED BY THE COPYRIGHT HOLDERS AND
 * CONTRIBUTORS "AS IS" AND ANY EXPRESS OR IMPLIED WARRANTIES, INCLUDING, BUT
 * NOT LIMITED TO, THE IMPLIED WARRANTIES OF MERCHANTABILITY AND FITNESS FOR A
 * PARTICULAR PURPOSE ARE DISCLAIMED. IN NO EVENT SHALL THE COPYRIGHT HOLDER OR
 * CONTRIBUTORS BE LIABLE FOR ANY DIRECT, INDIRECT, INCIDENTAL, SPECIAL,
 * EXEMPLARY, OR CONSEQUENTIAL DAMAGES (INCLUDING, BUT NOT LIMITED TO,
 * PROCUREMENT OF SUBSTITUTE GOODS OR SERVICES; LOSS OF USE, DATA, OR PROFITS;
 * OR BUSINESS INTERRUPTION) HOWEVER CAUSED AND ON ANY THEORY OF LIABILITY,
 * WHETHER IN CONTRACT, STRICT LIABILITY, OR TORT (INCLUDING NEGLIGENCE OR
 * OTHERWISE) ARISING IN ANY WAY OUT OF THE USE OF THIS SOFTWARE, EVEN IF
 * ADVISED OF THE POSSIBILITY OF SUCH DAMAGE.
 */

/**
 * @file
 * @brief Device backend wrapper for software data plane running in a different
 *        process.
 *
 * @author Hugo Sadok <sadok@cmu.edu>
 */

#ifndef ENSO_SOFTWARE_SRC_BACKENDS_SOFTWARE_DEV_BACKEND_H_
#define ENSO_SOFTWARE_SRC_BACKENDS_SOFTWARE_DEV_BACKEND_H_

#include <assert.h>
#include <sched.h>
#include <unistd.h>

#include <iostream>
#include <memory>
#include <optional>
#include <string>

#include "enso/consts.h"
#include "enso/helpers.h"
#include "enso/queue.h"

namespace enso {

thread_local std::unique_ptr<QueueProducer<PipeNotification>> queue_to_backend_;
thread_local std::unique_ptr<QueueConsumer<PipeNotification>>
    queue_from_backend_;

class DevBackend {
 public:
  static DevBackend* Create(unsigned int bdf, int bar) noexcept {
    std::cerr << "Using software backend" << std::endl;

    DevBackend* dev = new (std::nothrow) DevBackend(bdf, bar);

    if (dev == nullptr) {
      return nullptr;
    }

    if (dev->Init()) {
      delete dev;
      return nullptr;
    }

    return dev;
  }

  ~DevBackend() noexcept {}

  void* uio_mmap([[maybe_unused]] size_t size,
                 [[maybe_unused]] unsigned int mapping) {
    return 0;  // Not a valid address. We use the offset to emulate MMIO access.
  }

  static _enso_always_inline void mmio_write32(volatile uint32_t* addr,
                                               uint32_t value,
                                               void* uio_mmap_bar2_addr) {
    (void)uio_mmap_bar2_addr;
    // Block if full.
    struct MmioNotification mmio_notification;
<<<<<<< HEAD
    mmio_notif.type = NotifType::kWrite;
    mmio_notif.address = (uint64_t)addr;
    mmio_notif.value = value;

    while (queue_to_backend_->Push(
               (struct PipeNotification)mmio_notification) != 0) {
=======
    mmio_notification.type = NotifType::kWrite;
    mmio_notification.address = (uint64_t)addr;
    mmio_notification.value = value;

    enso::PipeNotification* pipe_notification =
        (enso::PipeNotification*)&mmio_notification;

    while (queue_to_backend_->Push(*pipe_notification) != 0) {
>>>>>>> af733041
    }
  }

  static _enso_always_inline uint32_t mmio_read32(volatile uint32_t* addr) {
    struct MmioNotification mmio_notification;
    mmio_notification.type = NotifType::kRead;
    mmio_notification.address = (uint64_t)addr;
    mmio_notification.value = 0;

<<<<<<< HEAD
    while (queue_to_backend_->Push(
               (struct PipeNotification)mmio_notification) != 0) {
=======
    enso::PipeNotification* pipe_notification =
        (enso::PipeNotification*)&mmio_notification;

    while (queue_to_backend_->Push(*pipe_notification) != 0) {
>>>>>>> af733041
    }

    std::optional<PipeNotification> notification;

    // Block until receive.
    while (
        !(notification = (struct MmioNotification)queue_from_backend_->Pop())) {
    }

<<<<<<< HEAD
    assert(notification->type == NotifType::kRead);
    assert(notification->address == (uint64_t)addr);
    return notification->value;
=======
    struct MmioNotification* result =
        (struct MmioNotification*)&notification.value();

    assert(result->type == NotifType::kRead);
    assert(result->address == (uint64_t)addr);
    return result->value;
>>>>>>> af733041
  }

  /**
   * @brief Converts an address in the application's virtual address space to an
   *        address that can be used by the device.
   * @param virt_addr Address in the application's virtual address space.
   * @return Converted address or 0 if the address cannot be translated.
   */
  uint64_t ConvertVirtAddrToDevAddr(void* virt_addr) {
    uint64_t phys_addr = virt_to_phys(virt_addr);

    _enso_compiler_memory_barrier();

    struct MmioNotification mmio_notification;
    mmio_notification.type = NotifType::kTranslAddr;
    mmio_notification.address = (uint64_t)phys_addr;
    mmio_notification.value = 0;
<<<<<<< HEAD
    while (queue_to_backend_->Push(
               (struct PipeNotification)mmio_notification) != 0) {
=======

    enso::PipeNotification* pipe_notification =
        (enso::PipeNotification*)&mmio_notification;
    while (queue_to_backend_->Push(*pipe_notification) != 0) {
>>>>>>> af733041
    }

    std::optional<PipeNotification> notification;

    // Block until receive.
    while (
        !(notification = (struct MmioNotification)queue_from_backend_->Pop())) {
    }

<<<<<<< HEAD
    assert(notification->type == NotifType::kTranslAddr);
    assert(notification->address == (uint64_t)phys_addr);
=======
    struct MmioNotification* result =
        (struct MmioNotification*)&notification.value();
>>>>>>> af733041

    assert(result->type == NotifType::kTranslAddr);
    assert(result->address == (uint64_t)phys_addr);
    return result->value;
  }

  /**
   * @brief Retrieves the number of fallback queues currently in use.
   * @return The number of fallback queues currently in use. On error, -1 is
   *         returned and errno is set appropriately.
   */
  int GetNbFallbackQueues() {
<<<<<<< HEAD
    struct FallbackNotification pipe_notification;
    pipe_notification.type = NotifType::kGetNbFallbackQueues;
    while (queue_to_backend_->Push(pipe_notification) != 0) {
    }

    std::optional<FallbackNotification> notification;

    // Block until receive.
    while (!(notification =
                 (struct FallbackNotification)queue_from_backend_->Pop())) {
    }

    assert(notification->type == NotifType::kGetNbFallbackQueues);
    return notification->nb_fallback_queues;
=======
    struct FallbackNotification fallback_notification;
    fallback_notification.type = NotifType::kGetNbFallbackQueues;
    enso::PipeNotification* pipe_notification =
        (enso::PipeNotification*)&fallback_notification;
    while (queue_to_backend_->Push(*pipe_notification) != 0) {
    }

    std::optional<PipeNotification> notification;

    // Block until receive.
    while (!(notification = queue_from_backend_->Pop())) {
    }

    struct FallbackNotification* result =
        (struct FallbackNotification*)&notification.value();

    assert(result->type == NotifType::kGetNbFallbackQueues);
    return result->nb_fallback_queues;
>>>>>>> af733041
  }

  /**
   * @brief Sets the Round-Robin status.
   *
   * @param round_robin If true, enable RR. Otherwise, disable RR.
   *
   * @return Return 0 on success. On error, -1 is returned and errno is set.
   */
  int SetRrStatus(bool round_robin) {
<<<<<<< HEAD
    struct RoundRobinNotification pipe_notification;
    pipe_notification.type = NotifType::kSetRrStatus;
    pipe_notification.round_robin = (uint64_t)round_robin;
    while (queue_to_backend_->Push(pipe_notification) != 0) {
    }
    std::optional<RoundRobinNotification> notification;

    // Block until receive.
    while (!(notification =
                 (struct RoundRobinNotification)queue_from_backend_->Pop())) {
    }

    assert(notification->type == NotifType::kSetRrStatus);
    return notification->result;
=======
    struct RoundRobinNotification rr_notification;
    rr_notification.type = NotifType::kSetRrStatus;
    rr_notification.round_robin = (uint64_t)round_robin;

    enso::PipeNotification* pipe_notification =
        (enso::PipeNotification*)&rr_notification;
    while (queue_to_backend_->Push(*pipe_notification) != 0) {
    }

    std::optional<PipeNotification> notification;

    // Block until receive.
    while (!(notification = queue_from_backend_->Pop())) {
    }

    struct RoundRobinNotification* result =
        (struct RoundRobinNotification*)&notification.value();

    assert(result->type == NotifType::kSetRrStatus);
    return result->result;
>>>>>>> af733041
  }

  /**
   * @brief Gets the Round-Robin status.
   *
   * @return Return 1 if RR is enabled. Otherwise, return 0. On error, -1 is
   *         returned and errno is set.
   */
  int GetRrStatus() {
<<<<<<< HEAD
    struct RoundRobinNotification pipe_notification;
    pipe_notification.type = NotifType::kGetRrStatus;
    while (queue_to_backend_->Push(pipe_notification) != 0) {
    }
    std::optional<RoundRobinNotification> notification;

    // Block until receive.
    while (!(notification =
                 (struct RoundRobinNotification)queue_from_backend_->Pop())) {
    }

    assert(notification->type == NotifType::kGetRrStatus);
    return notification->round_robin;
=======
    struct RoundRobinNotification rr_notification;
    rr_notification.type = NotifType::kGetRrStatus;

    enso::PipeNotification* pipe_notification =
        (enso::PipeNotification*)&rr_notification;

    while (queue_to_backend_->Push(*pipe_notification) != 0) {
    }

    std::optional<PipeNotification> notification;

    // Block until receive.
    while (!(notification = queue_from_backend_->Pop())) {
    }

    struct RoundRobinNotification* result =
        (struct RoundRobinNotification*)&notification.value();

    assert(result->type == NotifType::kGetRrStatus);
    return result->round_robin;
>>>>>>> af733041
  }

  /**
   * @brief Allocates a notification buffer.
   *
   * @param application_id ID of currently running application.
   *
   * @return Notification buffer ID. On error, -1 is returned and errno is set.
   */
<<<<<<< HEAD
  int AllocateNotifBuf(uint32_t application_id) {
    struct NotifBufNotification pipe_notification;
    pipe_notification.type = NotifType::kAllocateNotifBuf;
    pipe_notification.application_id = (uint64_t)application_id;
    pipe_notification.tid = (uint64_t)enso::get_tid();

    while (queue_to_backend_->Push(pipe_notification) != 0) {
    }

    std::optional<NotifBufNotification> notification;

    // Block until receive.
    while (!(notification =
                 (struct NotifBufNotification)queue_from_backend_->Pop())) {
    }

    assert(notification->type == NotifType::kAllocateNotifBuf);
    return notification->notif_buf_id;
=======
  int AllocateNotifBuf() {
    struct NotifBufNotification nb_notification;
    nb_notification.type = NotifType::kAllocateNotifBuf;

    enso::PipeNotification* pipe_notification =
        (enso::PipeNotification*)&nb_notification;
    while (queue_to_backend_->Push(*pipe_notification) != 0) {
    }

    std::optional<PipeNotification> queue_value;

    // Block until receive.
    while (!(queue_value = queue_from_backend_->Pop())) {
    }

    struct PipeNotification notification = queue_value.value();

    struct NotifBufNotification* result =
        (struct NotifBufNotification*)&notification;

    assert(result->type == NotifType::kAllocateNotifBuf);
    return result->notif_buf_id;
>>>>>>> af733041
  }

  /**
   * @brief Frees a notification buffer.
   *
   * @param notif_buf_id Notification buffer ID.
   *
   * @return Return 0 on success. On error, -1 is returned and errno is set.
   */
  int FreeNotifBuf(int notif_buf_id) {
    (void)notif_buf_id;
<<<<<<< HEAD
    struct NotifBufNotification pipe_notification;
    pipe_notification.type = NotifType::kFreeNotifBuf;
    while (queue_to_backend_->Push(pipe_notification) != 0) {
    }

    std::optional<NotifBufNotification> notification;

    // Block until receive.
    while (!(notification =
                 (struct NotifBufNotification)queue_from_backend_->Pop())) {
    }

    assert(notification->type == NotifType::kFreeNotifBuf);
    return notification->result;
=======
    struct NotifBufNotification nb_notification;
    nb_notification.type = NotifType::kFreeNotifBuf;

    enso::PipeNotification* pipe_notification =
        (enso::PipeNotification*)&nb_notification;
    while (queue_to_backend_->Push(*pipe_notification) != 0) {
    }

    std::optional<PipeNotification> notification;

    // Block until receive.
    while (!(notification = queue_from_backend_->Pop())) {
    }

    struct NotifBufNotification* result =
        (struct NotifBufNotification*)&notification.value();

    assert(result->type == NotifType::kFreeNotifBuf);
    return result->result;
>>>>>>> af733041
  }

  /**
   * @brief Allocates a pipe.
   *
   * @param fallback If true, allocates a fallback pipe. Otherwise, allocates a
   *                regular pipe.
   * @return Pipe ID. On error, -1 is returned and errno is set.
   */
  int AllocatePipe(bool fallback = false) {
<<<<<<< HEAD
    struct AllocatePipeNotification pipe_notification;
    pipe_notification.type = NotifType::kAllocatePipe;
    pipe_notification.fallback = fallback;
    while (queue_to_backend_->Push(pipe_notification) != 0) {
    }

    std::optional<AllocatePipeNotification> notification;

    // Block until receive.
    while (!(notification =
                 (struct AllocatePipeNotification)queue_from_backend_->Pop())) {
    }

    assert(notification->type == NotifType::kAllocatePipe);
    return notification->result;
=======
    struct AllocatePipeNotification alloc_notification;
    alloc_notification.type = NotifType::kAllocatePipe;
    alloc_notification.fallback = fallback;

    enso::PipeNotification* pipe_notification =
        (enso::PipeNotification*)&alloc_notification;
    while (queue_to_backend_->Push(*pipe_notification) != 0) {
    }

    std::optional<PipeNotification> notification;

    // Block until receive.
    while (!(notification = queue_from_backend_->Pop())) {
    }

    struct AllocatePipeNotification* result =
        (struct AllocatePipeNotification*)&notification.value();
    assert(result->type == NotifType::kAllocatePipe);
    return result->pipe_id;
>>>>>>> af733041
  }

  /**
   * @brief Frees a pipe.
   *
   * @param pipe_id Pipe ID to be freed.
   *
   * @return 0 on success. On error, -1 is returned and errno is set.
   */
  int FreePipe(int pipe_id) {
<<<<<<< HEAD
    struct FreePipeNotification pipe_notification;
    pipe_notification.type = NotifType::kFreePipe;
    pipe_notification.pipe_id = pipe_id;
    while (queue_to_backend_->Push(pipe_notification) != 0) {
    }

    std::optional<FreePipeNotification> notification;

    // Block until receive.
    while (!(notification =
                 (struct FreePipeNotification)queue_from_backend_->Pop())) {
    }

    assert(notification->type == NotifType::kFreePipe);
    return notification->result;
=======
    struct FreePipeNotification free_notification;
    free_notification.type = NotifType::kFreePipe;
    free_notification.pipe_id = pipe_id;

    enso::PipeNotification* pipe_notification =
        (enso::PipeNotification*)&free_notification;
    while (queue_to_backend_->Push(*pipe_notification) != 0) {
    }

    std::optional<PipeNotification> notification;

    // Block until receive.
    while (!(notification = queue_from_backend_->Pop())) {
    }

    struct FreePipeNotification* result =
        (struct FreePipeNotification*)&notification.value();

    assert(result->type == NotifType::kFreePipe);
    return result->result;
>>>>>>> af733041
  }

 private:
  explicit DevBackend(unsigned int bdf, int bar) noexcept
      : bdf_(bdf), bar_(bar) {}

  DevBackend(const DevBackend& other) = delete;
  DevBackend& operator=(const DevBackend& other) = delete;
  DevBackend(DevBackend&& other) = delete;
  DevBackend& operator=(DevBackend&& other) = delete;

  /**
   * @brief Initializes the backend.
   *
   * @return 0 on success and a non-zero error code on failure.
   */
  int Init() noexcept {
    core_id_ = sched_getcpu();
    if (core_id_ < 0) {
      std::cerr << "Could not get CPU ID" << std::endl;
      return -1;
    }

    std::string queue_to_app_name =
        std::string(enso::kIpcQueueToAppName) + std::to_string(core_id_) + "_";
    std::string queue_from_app_name = std::string(enso::kIpcQueueFromAppName) +
                                      std::to_string(core_id_) + "_";

    queue_to_backend_ =
        QueueProducer<PipeNotification>::Create(queue_from_app_name);
    if (queue_to_backend_ == nullptr) {
      std::cerr << "Could not create queue to backend" << std::endl;
      return -1;
    }

    queue_from_backend_ =
        QueueConsumer<PipeNotification>::Create(queue_to_app_name);
    if (queue_from_backend_ == nullptr) {
      std::cerr << "Could not create queue from backend" << std::endl;
      return -1;
    }

    return 0;
  }

  unsigned int bdf_;
  int bar_;
  int core_id_;
};
}  // namespace enso

#endif  // ENSO_SOFTWARE_SRC_BACKENDS_SOFTWARE_DEV_BACKEND_H_<|MERGE_RESOLUTION|>--- conflicted
+++ resolved
@@ -92,14 +92,6 @@
     (void)uio_mmap_bar2_addr;
     // Block if full.
     struct MmioNotification mmio_notification;
-<<<<<<< HEAD
-    mmio_notif.type = NotifType::kWrite;
-    mmio_notif.address = (uint64_t)addr;
-    mmio_notif.value = value;
-
-    while (queue_to_backend_->Push(
-               (struct PipeNotification)mmio_notification) != 0) {
-=======
     mmio_notification.type = NotifType::kWrite;
     mmio_notification.address = (uint64_t)addr;
     mmio_notification.value = value;
@@ -108,7 +100,6 @@
         (enso::PipeNotification*)&mmio_notification;
 
     while (queue_to_backend_->Push(*pipe_notification) != 0) {
->>>>>>> af733041
     }
   }
 
@@ -118,15 +109,10 @@
     mmio_notification.address = (uint64_t)addr;
     mmio_notification.value = 0;
 
-<<<<<<< HEAD
-    while (queue_to_backend_->Push(
-               (struct PipeNotification)mmio_notification) != 0) {
-=======
     enso::PipeNotification* pipe_notification =
         (enso::PipeNotification*)&mmio_notification;
 
     while (queue_to_backend_->Push(*pipe_notification) != 0) {
->>>>>>> af733041
     }
 
     std::optional<PipeNotification> notification;
@@ -136,18 +122,12 @@
         !(notification = (struct MmioNotification)queue_from_backend_->Pop())) {
     }
 
-<<<<<<< HEAD
-    assert(notification->type == NotifType::kRead);
-    assert(notification->address == (uint64_t)addr);
-    return notification->value;
-=======
     struct MmioNotification* result =
         (struct MmioNotification*)&notification.value();
 
     assert(result->type == NotifType::kRead);
     assert(result->address == (uint64_t)addr);
     return result->value;
->>>>>>> af733041
   }
 
   /**
@@ -165,15 +145,10 @@
     mmio_notification.type = NotifType::kTranslAddr;
     mmio_notification.address = (uint64_t)phys_addr;
     mmio_notification.value = 0;
-<<<<<<< HEAD
-    while (queue_to_backend_->Push(
-               (struct PipeNotification)mmio_notification) != 0) {
-=======
 
     enso::PipeNotification* pipe_notification =
         (enso::PipeNotification*)&mmio_notification;
     while (queue_to_backend_->Push(*pipe_notification) != 0) {
->>>>>>> af733041
     }
 
     std::optional<PipeNotification> notification;
@@ -183,13 +158,8 @@
         !(notification = (struct MmioNotification)queue_from_backend_->Pop())) {
     }
 
-<<<<<<< HEAD
-    assert(notification->type == NotifType::kTranslAddr);
-    assert(notification->address == (uint64_t)phys_addr);
-=======
     struct MmioNotification* result =
         (struct MmioNotification*)&notification.value();
->>>>>>> af733041
 
     assert(result->type == NotifType::kTranslAddr);
     assert(result->address == (uint64_t)phys_addr);
@@ -202,22 +172,6 @@
    *         returned and errno is set appropriately.
    */
   int GetNbFallbackQueues() {
-<<<<<<< HEAD
-    struct FallbackNotification pipe_notification;
-    pipe_notification.type = NotifType::kGetNbFallbackQueues;
-    while (queue_to_backend_->Push(pipe_notification) != 0) {
-    }
-
-    std::optional<FallbackNotification> notification;
-
-    // Block until receive.
-    while (!(notification =
-                 (struct FallbackNotification)queue_from_backend_->Pop())) {
-    }
-
-    assert(notification->type == NotifType::kGetNbFallbackQueues);
-    return notification->nb_fallback_queues;
-=======
     struct FallbackNotification fallback_notification;
     fallback_notification.type = NotifType::kGetNbFallbackQueues;
     enso::PipeNotification* pipe_notification =
@@ -236,7 +190,6 @@
 
     assert(result->type == NotifType::kGetNbFallbackQueues);
     return result->nb_fallback_queues;
->>>>>>> af733041
   }
 
   /**
@@ -247,22 +200,6 @@
    * @return Return 0 on success. On error, -1 is returned and errno is set.
    */
   int SetRrStatus(bool round_robin) {
-<<<<<<< HEAD
-    struct RoundRobinNotification pipe_notification;
-    pipe_notification.type = NotifType::kSetRrStatus;
-    pipe_notification.round_robin = (uint64_t)round_robin;
-    while (queue_to_backend_->Push(pipe_notification) != 0) {
-    }
-    std::optional<RoundRobinNotification> notification;
-
-    // Block until receive.
-    while (!(notification =
-                 (struct RoundRobinNotification)queue_from_backend_->Pop())) {
-    }
-
-    assert(notification->type == NotifType::kSetRrStatus);
-    return notification->result;
-=======
     struct RoundRobinNotification rr_notification;
     rr_notification.type = NotifType::kSetRrStatus;
     rr_notification.round_robin = (uint64_t)round_robin;
@@ -283,7 +220,6 @@
 
     assert(result->type == NotifType::kSetRrStatus);
     return result->result;
->>>>>>> af733041
   }
 
   /**
@@ -293,21 +229,6 @@
    *         returned and errno is set.
    */
   int GetRrStatus() {
-<<<<<<< HEAD
-    struct RoundRobinNotification pipe_notification;
-    pipe_notification.type = NotifType::kGetRrStatus;
-    while (queue_to_backend_->Push(pipe_notification) != 0) {
-    }
-    std::optional<RoundRobinNotification> notification;
-
-    // Block until receive.
-    while (!(notification =
-                 (struct RoundRobinNotification)queue_from_backend_->Pop())) {
-    }
-
-    assert(notification->type == NotifType::kGetRrStatus);
-    return notification->round_robin;
-=======
     struct RoundRobinNotification rr_notification;
     rr_notification.type = NotifType::kGetRrStatus;
 
@@ -328,7 +249,6 @@
 
     assert(result->type == NotifType::kGetRrStatus);
     return result->round_robin;
->>>>>>> af733041
   }
 
   /**
@@ -338,26 +258,6 @@
    *
    * @return Notification buffer ID. On error, -1 is returned and errno is set.
    */
-<<<<<<< HEAD
-  int AllocateNotifBuf(uint32_t application_id) {
-    struct NotifBufNotification pipe_notification;
-    pipe_notification.type = NotifType::kAllocateNotifBuf;
-    pipe_notification.application_id = (uint64_t)application_id;
-    pipe_notification.tid = (uint64_t)enso::get_tid();
-
-    while (queue_to_backend_->Push(pipe_notification) != 0) {
-    }
-
-    std::optional<NotifBufNotification> notification;
-
-    // Block until receive.
-    while (!(notification =
-                 (struct NotifBufNotification)queue_from_backend_->Pop())) {
-    }
-
-    assert(notification->type == NotifType::kAllocateNotifBuf);
-    return notification->notif_buf_id;
-=======
   int AllocateNotifBuf() {
     struct NotifBufNotification nb_notification;
     nb_notification.type = NotifType::kAllocateNotifBuf;
@@ -380,7 +280,6 @@
 
     assert(result->type == NotifType::kAllocateNotifBuf);
     return result->notif_buf_id;
->>>>>>> af733041
   }
 
   /**
@@ -392,22 +291,6 @@
    */
   int FreeNotifBuf(int notif_buf_id) {
     (void)notif_buf_id;
-<<<<<<< HEAD
-    struct NotifBufNotification pipe_notification;
-    pipe_notification.type = NotifType::kFreeNotifBuf;
-    while (queue_to_backend_->Push(pipe_notification) != 0) {
-    }
-
-    std::optional<NotifBufNotification> notification;
-
-    // Block until receive.
-    while (!(notification =
-                 (struct NotifBufNotification)queue_from_backend_->Pop())) {
-    }
-
-    assert(notification->type == NotifType::kFreeNotifBuf);
-    return notification->result;
-=======
     struct NotifBufNotification nb_notification;
     nb_notification.type = NotifType::kFreeNotifBuf;
 
@@ -427,7 +310,6 @@
 
     assert(result->type == NotifType::kFreeNotifBuf);
     return result->result;
->>>>>>> af733041
   }
 
   /**
@@ -438,23 +320,6 @@
    * @return Pipe ID. On error, -1 is returned and errno is set.
    */
   int AllocatePipe(bool fallback = false) {
-<<<<<<< HEAD
-    struct AllocatePipeNotification pipe_notification;
-    pipe_notification.type = NotifType::kAllocatePipe;
-    pipe_notification.fallback = fallback;
-    while (queue_to_backend_->Push(pipe_notification) != 0) {
-    }
-
-    std::optional<AllocatePipeNotification> notification;
-
-    // Block until receive.
-    while (!(notification =
-                 (struct AllocatePipeNotification)queue_from_backend_->Pop())) {
-    }
-
-    assert(notification->type == NotifType::kAllocatePipe);
-    return notification->result;
-=======
     struct AllocatePipeNotification alloc_notification;
     alloc_notification.type = NotifType::kAllocatePipe;
     alloc_notification.fallback = fallback;
@@ -474,7 +339,6 @@
         (struct AllocatePipeNotification*)&notification.value();
     assert(result->type == NotifType::kAllocatePipe);
     return result->pipe_id;
->>>>>>> af733041
   }
 
   /**
@@ -485,23 +349,6 @@
    * @return 0 on success. On error, -1 is returned and errno is set.
    */
   int FreePipe(int pipe_id) {
-<<<<<<< HEAD
-    struct FreePipeNotification pipe_notification;
-    pipe_notification.type = NotifType::kFreePipe;
-    pipe_notification.pipe_id = pipe_id;
-    while (queue_to_backend_->Push(pipe_notification) != 0) {
-    }
-
-    std::optional<FreePipeNotification> notification;
-
-    // Block until receive.
-    while (!(notification =
-                 (struct FreePipeNotification)queue_from_backend_->Pop())) {
-    }
-
-    assert(notification->type == NotifType::kFreePipe);
-    return notification->result;
-=======
     struct FreePipeNotification free_notification;
     free_notification.type = NotifType::kFreePipe;
     free_notification.pipe_id = pipe_id;
@@ -522,7 +369,6 @@
 
     assert(result->type == NotifType::kFreePipe);
     return result->result;
->>>>>>> af733041
   }
 
  private:

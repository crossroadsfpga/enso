/*
 * Copyright (c) 2023, Carnegie Mellon University
 *
 * Redistribution and use in source and binary forms, with or without
 * modification, are permitted (subject to the limitations in the disclaimer
 * below) provided that the following conditions are met:
 *
 *      * Redistributions of source code must retain the above copyright notice,
 *      this list of conditions and the following disclaimer.
 *
 *      * Redistributions in binary form must reproduce the above copyright
 *      notice, this list of conditions and the following disclaimer in the
 *      documentation and/or other materials provided with the distribution.
 *
 *      * Neither the name of the copyright holder nor the names of its
 *      contributors may be used to endorse or promote products derived from
 *      this software without specific prior written permission.
 *
 * NO EXPRESS OR IMPLIED LICENSES TO ANY PARTY'S PATENT RIGHTS ARE GRANTED BY
 * THIS LICENSE. THIS SOFTWARE IS PROVIDED BY THE COPYRIGHT HOLDERS AND
 * CONTRIBUTORS "AS IS" AND ANY EXPRESS OR IMPLIED WARRANTIES, INCLUDING, BUT
 * NOT LIMITED TO, THE IMPLIED WARRANTIES OF MERCHANTABILITY AND FITNESS FOR A
 * PARTICULAR PURPOSE ARE DISCLAIMED. IN NO EVENT SHALL THE COPYRIGHT HOLDER OR
 * CONTRIBUTORS BE LIABLE FOR ANY DIRECT, INDIRECT, INCIDENTAL, SPECIAL,
 * EXEMPLARY, OR CONSEQUENTIAL DAMAGES (INCLUDING, BUT NOT LIMITED TO,
 * PROCUREMENT OF SUBSTITUTE GOODS OR SERVICES; LOSS OF USE, DATA, OR PROFITS;
 * OR BUSINESS INTERRUPTION) HOWEVER CAUSED AND ON ANY THEORY OF LIABILITY,
 * WHETHER IN CONTRACT, STRICT LIABILITY, OR TORT (INCLUDING NEGLIGENCE OR
 * OTHERWISE) ARISING IN ANY WAY OUT OF THE USE OF THIS SOFTWARE, EVEN IF
 * ADVISED OF THE POSSIBILITY OF SUCH DAMAGE.
 */

/**
 * @file
 * @brief Implementation of Enso Pipe API. @see pipe.h
 *
 * @author Hugo Sadok <sadok@cmu.edu>
 */

#include <enso/config.h>
#include <enso/helpers.h>
#include <enso/pipe.h>
#include <sched.h>
#include <sys/mman.h>
#include <unistd.h>

#include <algorithm>
#include <cassert>
#include <cstdio>
#include <iostream>
#include <memory>
#include <string>

#include "../pcie.h"

namespace enso {

void set_backend_core_id(uint32_t core_id) {
  pcie_set_backend_core_id(core_id);
}

<<<<<<< HEAD
void initialize_backend(BackendWrapper preempt_enable,
                        BackendWrapper preempt_disable) {
  return pcie_initialize_backend(preempt_enable, preempt_disable);
=======
void initialize_backend_queues(uint32_t core_id, BackendWrapper preempt_enable,
                               BackendWrapper preempt_disable) {
  return pcie_initialize_backend_queues(core_id, preempt_enable,
                                        preempt_disable);
>>>>>>> d15cf127
}

void push_to_backend_queues(PipeNotification* notif) {
  return pcie_push_to_backend(notif);
}

std::optional<PipeNotification> push_to_backend_queues_get_response(
    PipeNotification* notif) {
  return pcie_push_to_backend_get_response(notif);
}

uint32_t external_peek_next_batch_from_queue(
    struct RxEnsoPipeInternal* enso_pipe,
    struct NotificationBufPair* notification_buf_pair, void** buf) {
  return peek_next_batch_from_queue(enso_pipe, notification_buf_pair, buf);
}

int RxPipe::Bind(uint16_t dst_port, uint16_t src_port, uint32_t dst_ip,
                 uint32_t src_ip, uint32_t protocol) {
  return insert_flow_entry(notification_buf_pair_, dst_port, src_port, dst_ip,
                           src_ip, protocol, id_);
}

uint32_t RxPipe::Recv(uint8_t** buf, uint32_t max_nb_bytes) {
  uint32_t ret = Peek(buf, max_nb_bytes);
  ConfirmBytes(ret);
  return ret;
}

inline uint32_t RxPipe::Peek(uint8_t** buf, uint32_t max_nb_bytes) {
  // std::cout << "in peek" << std::endl;
  if (!next_pipe_) {
    // std::cout << "getting new tails" << std::endl;
    get_new_tails(notification_buf_pair_);
  }
  uint32_t ret = peek_next_batch_from_queue(
      &internal_rx_pipe_, notification_buf_pair_, (void**)buf);
  return std::min(ret, max_nb_bytes);
}

void RxPipe::Free(uint32_t nb_bytes) {
  advance_pipe(&internal_rx_pipe_, nb_bytes);
}

void RxPipe::Prefetch() { prefetch_pipe(&internal_rx_pipe_); }

void RxPipe::Clear() { fully_advance_pipe(&internal_rx_pipe_); }

RxPipe::~RxPipe() {
  enso_pipe_free(notification_buf_pair_, &internal_rx_pipe_, id_);
}

int RxPipe::Init(bool fallback) noexcept {
  int ret =
      enso_pipe_init(&internal_rx_pipe_, notification_buf_pair_, fallback);
  if (ret < 0) {
    return ret;
  }

  id_ = ret;

  return 0;
}

TxPipe::~TxPipe() {
  if (internal_buf_) {
    munmap(buf_, kMaxCapacity);
    std::string path = GetHugePageFilePath();
    unlink(path.c_str());
  }
}

int TxPipe::Init() noexcept {
  if (internal_buf_) {
    std::string path = GetHugePageFilePath();
    buf_ = (uint8_t*)get_huge_page(path, 0, true);
    if (unlikely(!buf_)) {
      return -1;
    }
  }

  struct NotificationBufPair* notif_buf = &(device_->notification_buf_pair_);

  buf_phys_addr_ = get_dev_addr_from_virt_addr(notif_buf, buf_);
  return 0;
}

int RxTxPipe::Init(bool fallback) noexcept {
  rx_pipe_ = device_->AllocateRxPipe(fallback);
  if (rx_pipe_ == nullptr) {
    return -1;
  }

  tx_pipe_ = device_->AllocateTxPipe(rx_pipe_->buf());
  if (tx_pipe_ == nullptr) {
    return -1;
  }

  last_tx_pipe_capacity_ = tx_pipe_->capacity();

  return 0;
}

std::unique_ptr<Device> Device::Create(const std::string& pcie_addr,
                                       const std::string& huge_page_prefix,
                                       int32_t uthread_id,
                                       CompletionCallback completion_callback,
                                       ParkCallback park_callback) noexcept {
  std::unique_ptr<Device> dev(
      new (std::nothrow) Device(uthread_id, completion_callback, park_callback,
                                pcie_addr, huge_page_prefix));
  if (unlikely(!dev)) {
    return std::unique_ptr<Device>{};
  }

  set_park_callback(park_callback);

  if (dev->Init(uthread_id)) {
    return std::unique_ptr<Device>{};
  }

  return dev;
}

Device::~Device() {
  for (auto& pipe : rx_tx_pipes_) {
    rx_tx_pipes_map_[pipe->rx_id()] = nullptr;
    delete pipe;
  }

  for (auto& pipe : rx_pipes_) {
    rx_pipes_map_[pipe->id()] = nullptr;
    delete pipe;
  }

  for (auto& pipe : tx_pipes_) {
    delete pipe;
  }

  notification_buf_free(&notification_buf_pair_);
}

RxPipe* Device::AllocateRxPipe(bool fallback) noexcept {
  RxPipe* pipe(new (std::nothrow) RxPipe(this));

  if (unlikely(!pipe)) {
    return nullptr;
  }

  if (pipe->Init(fallback)) {
    delete pipe;
    return nullptr;
  }

  rx_pipes_.push_back(pipe);
  rx_pipes_map_[pipe->id()] = pipe;

  return pipe;
}

int Device::GetNbFallbackQueues() noexcept {
  return get_nb_fallback_queues(&notification_buf_pair_);
}

TxPipe* Device::AllocateTxPipe(uint8_t* buf) noexcept {
  TxPipe* pipe(new (std::nothrow) TxPipe(tx_pipes_.size(), this, buf));

  if (unlikely(!pipe)) {
    return nullptr;
  }

  if (pipe->Init()) {
    delete pipe;
    return nullptr;
  }

  tx_pipes_.push_back(pipe);

  return pipe;
}

RxTxPipe* Device::AllocateRxTxPipe(bool fallback) noexcept {
  RxTxPipe* pipe(new (std::nothrow) RxTxPipe(this));

  if (unlikely(!pipe)) {
    return nullptr;
  }

  if (pipe->Init(fallback)) {
    delete pipe;
    return nullptr;
  }

  rx_tx_pipes_.push_back(pipe);
  rx_tx_pipes_map_[pipe->rx_id()] = pipe;

  return pipe;
}

struct RxNotification* Device::NextRxNotif() {
  // This function can only be used when there are **no** RxTx pipes.
  assert(rx_tx_pipes_.size() == 0);

  struct RxNotification* notif;

#ifdef LATENCY_OPT
  int32_t id;
  // When LATENCY_OPT is enabled, we always prefetch the next pipe.
  notif = get_next_rx_notif(&notification_buf_pair_);

  while (notif) {
    id = notif->queue_id;
    RxPipe* rx_pipe = rx_pipes_map_[id];
    assert(rx_pipe != nullptr);

    RxEnsoPipeInternal& pipe = rx_pipe->internal_rx_pipe_;
    uint32_t enso_pipe_head = pipe.rx_tail;
    uint32_t enso_pipe_tail = notification_buf_pair_.pending_rx_pipe_tails[id];

    if (enso_pipe_head != enso_pipe_tail) {
      rx_pipe->Prefetch();
      break;
    }

    notif = get_next_rx_notif(&notification_buf_pair_);
  }

#else  // !LATENCY_OPT
  notif = get_next_rx_notif(&notification_buf_pair_);

#endif  // LATENCY_OPT

  return notif;
}

// TODO(sadok): DRY this code.
RxPipe* Device::NextRxPipeToRecv() {
  // This function can only be used when there are **no** RxTx pipes.
  assert(rx_tx_pipes_.size() == 0);

  struct RxNotification* notification = NextRxNotif();
  if (!notification) {
    return nullptr;
  }
  int32_t id = notification->queue_id;

  RxPipe* rx_pipe = rx_pipes_map_[id];
  if (!rx_pipe) return NULL;
  rx_pipe->SetAsNextPipe();
  return rx_pipe;
}

RxTxPipe* Device::NextRxTxPipeToRecv() {
  ProcessCompletions();
  // This function can only be used when there are only RxTx pipes.
  assert(rx_pipes_.size() == rx_tx_pipes_.size());
  struct RxNotification* notif;
  int32_t id;

#ifdef LATENCY_OPT
  // When LATENCY_OPT is enabled, we always prefetch the next pipe.
  notif = get_next_rx_notif(&notification_buf_pair_);

  while (notif) {
    id = notif->queue_id;
    RxTxPipe* rx_tx_pipe = rx_tx_pipes_map_[id];
    assert(rx_tx_pipe->rx_pipe_ != nullptr);

    RxEnsoPipeInternal& pipe = rx_tx_pipe->rx_pipe_->internal_rx_pipe_;
    uint32_t enso_pipe_head = pipe.rx_tail;
    uint32_t enso_pipe_tail = notification_buf_pair_.pending_rx_pipe_tails[id];

    if (enso_pipe_head != enso_pipe_tail) {
      rx_tx_pipe->Prefetch();
      break;
    }

    notif = get_next_rx_notif(&notification_buf_pair_);
  }

#else  // !LATENCY_OPT
  notif = get_next_rx_notif(&notification_buf_pair_);
  id = notif->queue_id;

#endif  // LATENCY_OPT

  if (!notif) {
    return nullptr;
  }

  RxTxPipe* rx_tx_pipe = rx_tx_pipes_map_[id];
  rx_tx_pipe->rx_pipe_->SetAsNextPipe();
  return rx_tx_pipe;
}

int Device::GetNotifQueueId() noexcept { return notification_buf_pair_.id; }

struct RxNotification* Device::GetRxNotifQueueBuf() noexcept {
  return notification_buf_pair_.rx_buf;
}

struct TxNotification* Device::GetTxNotifQueueBuf() noexcept {
  return notification_buf_pair_.tx_buf;
}

uint32_t Device::GetRxHead() noexcept { return notification_buf_pair_.rx_head; }

uint32_t Device::GetTxHead() noexcept { return notification_buf_pair_.tx_head; }

int Device::Init(int32_t uthread_id) noexcept {
  if (core_id_ < 0) {
    core_id_ = sched_getcpu();
    if (core_id_ < 0) {
      // Error getting CPU ID.
      return 1;
    }
  }

  bdf_ = 0;
  if (kPcieAddr != "") {
    bdf_ = get_bdf_from_pcie_addr(kPcieAddr);

    if (unlikely(bdf_ == 0)) {
      // Invalid PCIe address.
      return 2;
    }
  }

  int bar = -1;

  std::cerr << "Running with NOTIFICATION_BUF_SIZE: " << kNotificationBufSize
            << std::endl;
  std::cerr << "Running with ENSO_PIPE_SIZE: " << kEnsoPipeSize << std::endl;

  // initialize entire notification buf information for uthreads to access
  int ret = notification_buf_init(bdf_, bar, &notification_buf_pair_,
                                  huge_page_prefix_, uthread_id);
  if (ret != 0) {
    // Could not initialize notification buffer.
    return 3;
  }

  return 0;
}

int Device::ApplyConfig(struct TxNotification* notification) {
  tx_pending_requests_[tx_pr_tail_].pipe_id = -1;
  tx_pending_requests_[tx_pr_tail_].nb_bytes = 0;
  tx_pr_tail_ = (tx_pr_tail_ + 1) & kPendingTxRequestsBufMask;
  return send_config(&notification_buf_pair_, notification,
                     &completion_callback_);
}

void Device::Send(int tx_enso_pipe_id, uint64_t phys_addr, uint32_t nb_bytes) {
  // TODO(sadok): We might be able to improve performance by avoiding the wrap
  // tracker currently used inside send_to_queue.
  send_to_queue(&notification_buf_pair_, phys_addr, nb_bytes);

  uint32_t nb_pending_requests =
      (tx_pr_tail_ - tx_pr_head_) & kPendingTxRequestsBufMask;

  // This will block until there is enough space to keep at least two requests.
  // We need space for two requests because the request may be split into two
  // if the bytes wrap around the end of the buffer.
  while (unlikely(nb_pending_requests >= (kMaxPendingTxRequests - 2))) {
    ProcessCompletions();
    nb_pending_requests =
        (tx_pr_tail_ - tx_pr_head_) & kPendingTxRequestsBufMask;
    // if (park_callback_) std::invoke(park_callback_);
  }

  tx_pending_requests_[tx_pr_tail_].pipe_id = tx_enso_pipe_id;
  tx_pending_requests_[tx_pr_tail_].nb_bytes = nb_bytes;
  tx_pr_tail_ = (tx_pr_tail_ + 1) & kPendingTxRequestsBufMask;
}

/**
 * @brief Processes the completed transmissions of packets by checking
 * the TX notification buffer.
 *
 */
void Device::ProcessCompletions() {
  uint32_t tx_completions = get_unreported_completions(&notification_buf_pair_);
  for (uint32_t i = 0; i < tx_completions; ++i) {
    TxPendingRequest tx_req = tx_pending_requests_[tx_pr_head_];
    tx_pr_head_ = (tx_pr_head_ + 1) & kPendingTxRequestsBufMask;

    if (tx_req.pipe_id < 0) {
      // on receiving this, shinkansen should update the notification->signal
      // for applications
      std::invoke(completion_callback_);
    } else {
      TxPipe* pipe = tx_pipes_[tx_req.pipe_id];
      // increments app_end_ for the tx pipe by nb_bytes
      pipe->NotifyCompletion(tx_req.nb_bytes);
    }
  }

  // RxTx pipes need to be explicitly notified so that they can free space for
  // more incoming packets.
  for (RxTxPipe* pipe : rx_tx_pipes_) {
    pipe->ProcessCompletions();
  }
}

int Device::EnableTimeStamping() {
  return enable_timestamp(&notification_buf_pair_);
}

int Device::DisableTimeStamping() {
  return disable_timestamp(&notification_buf_pair_);
}

int Device::EnableRateLimiting(uint16_t num, uint16_t den) {
  return enable_rate_limit(&notification_buf_pair_, num, den);
}

int Device::DisableRateLimiting() {
  return disable_rate_limit(&notification_buf_pair_);
}

int Device::EnableRoundRobin() {
  return enable_round_robin(&notification_buf_pair_);
}

int Device::GetRoundRobinStatus() noexcept {
  return get_round_robin_status(&notification_buf_pair_);
}

int Device::DisableRoundRobin() {
  return disable_round_robin(&notification_buf_pair_);
}

}  // namespace enso<|MERGE_RESOLUTION|>--- conflicted
+++ resolved
@@ -59,16 +59,9 @@
   pcie_set_backend_core_id(core_id);
 }
 
-<<<<<<< HEAD
 void initialize_backend(BackendWrapper preempt_enable,
                         BackendWrapper preempt_disable) {
   return pcie_initialize_backend(preempt_enable, preempt_disable);
-=======
-void initialize_backend_queues(uint32_t core_id, BackendWrapper preempt_enable,
-                               BackendWrapper preempt_disable) {
-  return pcie_initialize_backend_queues(core_id, preempt_enable,
-                                        preempt_disable);
->>>>>>> d15cf127
 }
 
 void push_to_backend_queues(PipeNotification* notif) {

--- conflicted
+++ resolved
@@ -57,20 +57,10 @@
 
 namespace enso {
 
-<<<<<<< HEAD
-void init_devbackend(void* dev) { pcie_init_devbackend(dev); }
-
-void* kthread_entry(void* arg) {
-  sched::kthread_t* k = (sched::kthread_t*)arg;
-  enso::set_self_core_id(k->curr_cpu);
-  pcie_init_devbackend(k->dev);
-  register_kthread(k->application_id);
-=======
 void* kthread_entry(void* arg) {
   sched::kthread_t* k = (sched::kthread_t*)arg;
   enso::set_self_core_id(k->curr_cpu);
   pcie_register_kthread(0, k->application_id);
->>>>>>> c8ecd706
   return sched::kthread_entry(arg);
 }
 
@@ -360,22 +350,6 @@
 
 int Device::GetNotifQueueId() noexcept { return notification_buf_pair_.id; }
 
-void Device::RegisterWaiting(sched::uthread_t* uthread) {
-  uthread->last_rx_notif_head = notification_buf_pair_.rx_head;
-<<<<<<< HEAD
-  uthread->thread_waiting = true;
-  register_waiting(uthread_id_, notification_buf_pair_.id);
-=======
-  uthread->waiting = true;
-  pcie_register_waiting(notification_buf_pair_.id);
-}
-
-void Device::RegisterKthread(uint64_t kthread_waiters_phys_addr,
-                             uint32_t application_id) {
-  pcie_register_kthread(kthread_waiters_phys_addr, application_id);
->>>>>>> c8ecd706
-}
-
 int Device::Init(uint32_t uthread_id) noexcept {
   if (core_id_ < 0) {
     core_id_ = sched_getcpu();
@@ -470,6 +444,16 @@
   }
 }
 
+void Device::RegisterWaiting(sched::uthread_t* uthread) {
+  uthread->last_rx_notif_head = notification_buf_pair_.rx_head;
+  uthread->waiting = true;
+  pcie_register_waiting(notification_buf_pair_.id);
+}
+
+void Device::RegisterKthread(uint32_t application_id) {
+  pcie_register_kthread(application_id);
+}
+
 int Device::EnableTimeStamping() {
   return enable_timestamp(&notification_buf_pair_);
 }

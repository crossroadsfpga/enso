/*
 * Copyright (c) 2023, Carnegie Mellon University
 *
 * Redistribution and use in source and binary forms, with or without
 * modification, are permitted (subject to the limitations in the disclaimer
 * below) provided that the following conditions are met:
 *
 *      * Redistributions of source code must retain the above copyright notice,
 *      this list of conditions and the following disclaimer.
 *
 *      * Redistributions in binary form must reproduce the above copyright
 *      notice, this list of conditions and the following disclaimer in the
 *      documentation and/or other materials provided with the distribution.
 *
 *      * Neither the name of the copyright holder nor the names of its
 *      contributors may be used to endorse or promote products derived from
 *      this software without specific prior written permission.
 *
 * NO EXPRESS OR IMPLIED LICENSES TO ANY PARTY'S PATENT RIGHTS ARE GRANTED BY
 * THIS LICENSE. THIS SOFTWARE IS PROVIDED BY THE COPYRIGHT HOLDERS AND
 * CONTRIBUTORS "AS IS" AND ANY EXPRESS OR IMPLIED WARRANTIES, INCLUDING, BUT
 * NOT LIMITED TO, THE IMPLIED WARRANTIES OF MERCHANTABILITY AND FITNESS FOR A
 * PARTICULAR PURPOSE ARE DISCLAIMED. IN NO EVENT SHALL THE COPYRIGHT HOLDER OR
 * CONTRIBUTORS BE LIABLE FOR ANY DIRECT, INDIRECT, INCIDENTAL, SPECIAL,
 * EXEMPLARY, OR CONSEQUENTIAL DAMAGES (INCLUDING, BUT NOT LIMITED TO,
 * PROCUREMENT OF SUBSTITUTE GOODS OR SERVICES; LOSS OF USE, DATA, OR PROFITS;
 * OR BUSINESS INTERRUPTION) HOWEVER CAUSED AND ON ANY THEORY OF LIABILITY,
 * WHETHER IN CONTRACT, STRICT LIABILITY, OR TORT (INCLUDING NEGLIGENCE OR
 * OTHERWISE) ARISING IN ANY WAY OUT OF THE USE OF THIS SOFTWARE, EVEN IF
 * ADVISED OF THE POSSIBILITY OF SUCH DAMAGE.
 */

/**
 * @file
 * @brief Implementation of Enso Pipe API. @see pipe.h
 *
 * @author Hugo Sadok <sadok@cmu.edu>
 */

#include <enso/config.h>
#include <enso/helpers.h>
#include <enso/pipe.h>
#include <sched.h>
#include <sys/mman.h>
#include <unistd.h>

#include <algorithm>
#include <cassert>
#include <cstdio>
#include <iostream>
#include <memory>
#include <string>

#include "../pcie.h"

namespace enso {

uint32_t external_peek_next_batch_from_queue(
    struct RxEnsoPipeInternal* enso_pipe,
    struct NotificationBufPair* notification_buf_pair, void** buf) {
  return peek_next_batch_from_queue(enso_pipe, notification_buf_pair, buf);
}

int RxPipe::Bind(uint16_t dst_port, uint16_t src_port, uint32_t dst_ip,
                 uint32_t src_ip, uint32_t protocol) {
  return insert_flow_entry(notification_buf_pair_, dst_port, src_port, dst_ip,
                           src_ip, protocol, id_);
}

uint32_t RxPipe::Recv(uint8_t** buf, uint32_t max_nb_bytes) {
  uint32_t ret = Peek(buf, max_nb_bytes);
  ConfirmBytes(ret);
  return ret;
}

inline uint32_t RxPipe::Peek(uint8_t** buf, uint32_t max_nb_bytes) {
  if (!next_pipe_) {
    get_new_tails(notification_buf_pair_);
  }
  uint32_t ret = peek_next_batch_from_queue(
      &internal_rx_pipe_, notification_buf_pair_, (void**)buf);
  return std::min(ret, max_nb_bytes);
}

void RxPipe::Free(uint32_t nb_bytes) {
  advance_pipe(&internal_rx_pipe_, nb_bytes);
}

void RxPipe::Prefetch() { prefetch_pipe(&internal_rx_pipe_); }

void RxPipe::Clear() { fully_advance_pipe(&internal_rx_pipe_); }

RxPipe::~RxPipe() {
  enso_pipe_free(notification_buf_pair_, &internal_rx_pipe_, id_);
}

int RxPipe::Init(bool fallback) noexcept {
  int ret =
      enso_pipe_init(&internal_rx_pipe_, notification_buf_pair_, fallback);
  if (ret < 0) {
    return ret;
  }

  id_ = ret;

  return 0;
}

TxPipe::~TxPipe() {
  if (internal_buf_) {
    munmap(buf_, kMaxCapacity);
    std::string path = GetHugePageFilePath();
    unlink(path.c_str());
  }
}

int TxPipe::Init() noexcept {
  if (internal_buf_) {
    std::string path = GetHugePageFilePath();
    buf_ = (uint8_t*)get_huge_page(path, 0, true);
    if (unlikely(!buf_)) {
      return -1;
    }
  }

  struct NotificationBufPair* notif_buf = &(device_->notification_buf_pair_);

  buf_phys_addr_ = get_dev_addr_from_virt_addr(notif_buf, buf_);
  return 0;
}

int RxTxPipe::Init(bool fallback) noexcept {
  rx_pipe_ = device_->AllocateRxPipe(fallback);
  if (rx_pipe_ == nullptr) {
    return -1;
  }

  tx_pipe_ = device_->AllocateTxPipe(rx_pipe_->buf());
  if (tx_pipe_ == nullptr) {
    return -1;
  }

  last_tx_pipe_capacity_ = tx_pipe_->capacity();

  return 0;
}

std::unique_ptr<Device> Device::Create(
    uint32_t application_id, CompletionCallback completion_callback,
    const std::string& pcie_addr,
    const std::string& huge_page_prefix) noexcept {
  std::unique_ptr<Device> dev(new (std::nothrow) Device(
      pcie_addr, huge_page_prefix, completion_callback));
  if (unlikely(!dev)) {
    return std::unique_ptr<Device>{};
  }

  if (dev->Init(application_id)) {
    return std::unique_ptr<Device>{};
  }

  return dev;
}

Device::~Device() {
  for (auto& pipe : rx_tx_pipes_) {
    rx_tx_pipes_map_[pipe->rx_id()] = nullptr;
    delete pipe;
  }

  for (auto& pipe : rx_pipes_) {
    rx_pipes_map_[pipe->id()] = nullptr;
    delete pipe;
  }

  for (auto& pipe : tx_pipes_) {
    delete pipe;
  }

  notification_buf_free(&notification_buf_pair_);
}

RxPipe* Device::AllocateRxPipe(bool fallback) noexcept {
  RxPipe* pipe(new (std::nothrow) RxPipe(this));

  if (unlikely(!pipe)) {
    return nullptr;
  }

  if (pipe->Init(fallback)) {
    delete pipe;
    return nullptr;
  }

  rx_pipes_.push_back(pipe);
  rx_pipes_map_[pipe->id()] = pipe;

  return pipe;
}

int Device::GetNbFallbackQueues() noexcept {
  return get_nb_fallback_queues(&notification_buf_pair_);
}

TxPipe* Device::AllocateTxPipe(uint8_t* buf) noexcept {
  TxPipe* pipe(new (std::nothrow) TxPipe(tx_pipes_.size(), this, buf));

  if (unlikely(!pipe)) {
    return nullptr;
  }

  if (pipe->Init()) {
    delete pipe;
    return nullptr;
  }

  tx_pipes_.push_back(pipe);

  return pipe;
}

RxTxPipe* Device::AllocateRxTxPipe(bool fallback) noexcept {
  RxTxPipe* pipe(new (std::nothrow) RxTxPipe(this));

  if (unlikely(!pipe)) {
    return nullptr;
  }

  if (pipe->Init(fallback)) {
    delete pipe;
    return nullptr;
  }

  rx_tx_pipes_.push_back(pipe);
  rx_tx_pipes_map_[pipe->rx_id()] = pipe;

  return pipe;
}

struct RxNotification* Device::NextRxNotif() {
  // This function can only be used when there are **no** RxTx pipes.
  assert(rx_tx_pipes_.size() == 0);

  struct RxNotification* notif;

  // #ifdef LATENCY_OPT
  //   int32_t id;
  //   // When LATENCY_OPT is enabled, we always prefetch the next pipe.
  //   notif = get_next_rx_notif(&notification_buf_pair_);

  //   while (notif) {
  //     id = notif->queue_id;
  //     RxPipe* rx_pipe = rx_pipes_map_[id];
  //     assert(rx_pipe != nullptr);

  //     RxEnsoPipeInternal& pipe = rx_pipe->internal_rx_pipe_;
  //     uint32_t enso_pipe_head = pipe.rx_tail;
  //     uint32_t enso_pipe_tail =
  //     notification_buf_pair_.pending_rx_pipe_tails[id];

  //     if (enso_pipe_head != enso_pipe_tail) {
  //       rx_pipe->Prefetch();
  //       break;
  //     }

  //     notif = get_next_rx_notif(&notification_buf_pair_);
  //   }

  // #else  // !LATENCY_OPT
  notif = get_next_rx_notif(&notification_buf_pair_);

  // #endif  // LATENCY_OPT

  return notif;
}

// TODO(sadok): DRY this code.
RxPipe* Device::NextRxPipeToRecv() {
  // This function can only be used when there are **no** RxTx pipes.
  assert(rx_tx_pipes_.size() == 0);

  struct RxNotification* notification = NextRxNotif();
  if (!notification) {
    return nullptr;
  }
  int32_t id = notification->queue_id;

  RxPipe* rx_pipe = rx_pipes_map_[id];
  rx_pipe->SetAsNextPipe();
  return rx_pipe;
}

RxTxPipe* Device::NextRxTxPipeToRecv() {
  ProcessCompletions();
  // This function can only be used when there are only RxTx pipes.
  assert(rx_pipes_.size() == rx_tx_pipes_.size());
  struct RxNotification* notif;
  int32_t id;

#ifdef LATENCY_OPT
  // When LATENCY_OPT is enabled, we always prefetch the next pipe.
  notif = get_next_rx_notif(&notification_buf_pair_);

  while (notif) {
    id = notif->queue_id;
    RxTxPipe* rx_tx_pipe = rx_tx_pipes_map_[id];
    assert(rx_tx_pipe->rx_pipe_ != nullptr);

    RxEnsoPipeInternal& pipe = rx_tx_pipe->rx_pipe_->internal_rx_pipe_;
    uint32_t enso_pipe_head = pipe.rx_tail;
    uint32_t enso_pipe_tail = notification_buf_pair_.pending_rx_pipe_tails[id];

    if (enso_pipe_head != enso_pipe_tail) {
      rx_tx_pipe->Prefetch();
      break;
    }

    notif = get_next_rx_notif(&notification_buf_pair_);
  }

#else  // !LATENCY_OPT
  notif = get_next_rx_notif(&notification_buf_pair_);
  id = notif->queue_id;

#endif  // LATENCY_OPT

  if (!notif) {
    return nullptr;
  }

  RxTxPipe* rx_tx_pipe = rx_tx_pipes_map_[id];
  rx_tx_pipe->rx_pipe_->SetAsNextPipe();
  return rx_tx_pipe;
}

int Device::GetNotifQueueId() noexcept { return notification_buf_pair_.id; }

int Device::Init(uint32_t application_id) noexcept {
  if (core_id_ < 0) {
    core_id_ = sched_getcpu();
    if (core_id_ < 0) {
      // Error getting CPU ID.
      return 1;
    }
  }

  bdf_ = 0;
  if (kPcieAddr != "") {
    bdf_ = get_bdf_from_pcie_addr(kPcieAddr);

    if (unlikely(bdf_ == 0)) {
      // Invalid PCIe address.
      return 2;
    }
  }

  int bar = -1;

  std::cerr << "Running with NOTIFICATION_BUF_SIZE: " << kNotificationBufSize
            << std::endl;
  std::cerr << "Running with ENSO_PIPE_SIZE: " << kEnsoPipeSize << std::endl;

  int ret = notification_buf_init(bdf_, bar, &notification_buf_pair_,
                                  huge_page_prefix_, application_id);
  if (ret != 0) {
    // Could not initialize notification buffer.
    return 3;
  }

  return 0;
}

<<<<<<< HEAD
int Device::ApplyConfig(struct TxNotification* notification) {
  tx_pending_requests_[tx_pr_tail_].pipe_id = -1;
  tx_pending_requests_[tx_pr_tail_].nb_bytes = 0;
  tx_pr_tail_ = (tx_pr_tail_ + 1) & kPendingTxRequestsBufMask;
  return send_config(&notification_buf_pair_, notification,
                     &completion_callback_);
}

void Device::Send(int tx_enso_pipe_id, uint64_t phys_addr, uint32_t nb_bytes) {
=======
int Device::ApplyConfig(struct TxNotification* config_notification) {
  return send_config(&notification_buf_pair_, config_notification);
}

void Device::Send(uint32_t tx_enso_pipe_id, uint64_t phys_addr,
                  uint32_t nb_bytes) {
>>>>>>> f0838792
  // TODO(sadok): We might be able to improve performance by avoiding the wrap
  // tracker currently used inside send_to_queue.
  send_to_queue(&notification_buf_pair_, phys_addr, nb_bytes);

  uint32_t nb_pending_requests =
      (tx_pr_tail_ - tx_pr_head_) & kPendingTxRequestsBufMask;

  // This will block until there is enough space to keep at least two requests.
  // We need space for two requests because the request may be split into two
  // if the bytes wrap around the end of the buffer.
  while (unlikely(nb_pending_requests >= (kMaxPendingTxRequests - 2))) {
    ProcessCompletions();
    nb_pending_requests =
        (tx_pr_tail_ - tx_pr_head_) & kPendingTxRequestsBufMask;
  }

  tx_pending_requests_[tx_pr_tail_].pipe_id = tx_enso_pipe_id;
  tx_pending_requests_[tx_pr_tail_].nb_bytes = nb_bytes;
  tx_pr_tail_ = (tx_pr_tail_ + 1) & kPendingTxRequestsBufMask;
}

/**
 * @brief Processes the completed transmissions of packets by checking
 * the TX notification buffer.
 *
 */
void Device::ProcessCompletions() {
  uint32_t tx_completions = get_unreported_completions(&notification_buf_pair_);
  for (uint32_t i = 0; i < tx_completions; ++i) {
    TxPendingRequest tx_req = tx_pending_requests_[tx_pr_head_];
    tx_pr_head_ = (tx_pr_head_ + 1) & kPendingTxRequestsBufMask;

    if (tx_req.pipe_id < 0) {
      // on receiving this, shinkansen should update the notification->signal
      // for applications
      std::invoke(completion_callback_);
    } else {
      TxPipe* pipe = tx_pipes_[tx_req.pipe_id];
      pipe->NotifyCompletion(tx_req.nb_bytes);
    }
  }

  // RxTx pipes need to be explicitly notified so that they can free space for
  // more incoming packets.
  for (RxTxPipe* pipe : rx_tx_pipes_) {
    pipe->ProcessCompletions();
  }
}

int Device::EnableTimeStamping() {
  return enable_timestamp(&notification_buf_pair_);
}

int Device::DisableTimeStamping() {
  return disable_timestamp(&notification_buf_pair_);
}

int Device::EnableRateLimiting(uint16_t num, uint16_t den) {
  return enable_rate_limit(&notification_buf_pair_, num, den);
}

int Device::DisableRateLimiting() {
  return disable_rate_limit(&notification_buf_pair_);
}

int Device::EnableRoundRobin() {
  return enable_round_robin(&notification_buf_pair_);
}

int Device::GetRoundRobinStatus() noexcept {
  return get_round_robin_status(&notification_buf_pair_);
}

int Device::DisableRoundRobin() {
  return disable_round_robin(&notification_buf_pair_);
}

}  // namespace enso<|MERGE_RESOLUTION|>--- conflicted
+++ resolved
@@ -370,7 +370,6 @@
   return 0;
 }
 
-<<<<<<< HEAD
 int Device::ApplyConfig(struct TxNotification* notification) {
   tx_pending_requests_[tx_pr_tail_].pipe_id = -1;
   tx_pending_requests_[tx_pr_tail_].nb_bytes = 0;
@@ -380,14 +379,6 @@
 }
 
 void Device::Send(int tx_enso_pipe_id, uint64_t phys_addr, uint32_t nb_bytes) {
-=======
-int Device::ApplyConfig(struct TxNotification* config_notification) {
-  return send_config(&notification_buf_pair_, config_notification);
-}
-
-void Device::Send(uint32_t tx_enso_pipe_id, uint64_t phys_addr,
-                  uint32_t nb_bytes) {
->>>>>>> f0838792
   // TODO(sadok): We might be able to improve performance by avoiding the wrap
   // tracker currently used inside send_to_queue.
   send_to_queue(&notification_buf_pair_, phys_addr, nb_bytes);

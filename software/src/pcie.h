/*
 * Copyright (c) 2022, Carnegie Mellon University
 *
 * Redistribution and use in source and binary forms, with or without
 * modification, are permitted (subject to the limitations in the disclaimer
 * below) provided that the following conditions are met:
 *
 *      * Redistributions of source code must retain the above copyright notice,
 *      this list of conditions and the following disclaimer.
 *
 *      * Redistributions in binary form must reproduce the above copyright
 *      notice, this list of conditions and the following disclaimer in the
 *      documentation and/or other materials provided with the distribution.
 *
 *      * Neither the name of the copyright holder nor the names of its
 *      contributors may be used to endorse or promote products derived from
 *      this software without specific prior written permission.
 *
 * NO EXPRESS OR IMPLIED LICENSES TO ANY PARTY'S PATENT RIGHTS ARE GRANTED BY
 * THIS LICENSE. THIS SOFTWARE IS PROVIDED BY THE COPYRIGHT HOLDERS AND
 * CONTRIBUTORS "AS IS" AND ANY EXPRESS OR IMPLIED WARRANTIES, INCLUDING, BUT
 * NOT LIMITED TO, THE IMPLIED WARRANTIES OF MERCHANTABILITY AND FITNESS FOR A
 * PARTICULAR PURPOSE ARE DISCLAIMED. IN NO EVENT SHALL THE COPYRIGHT HOLDER OR
 * CONTRIBUTORS BE LIABLE FOR ANY DIRECT, INDIRECT, INCIDENTAL, SPECIAL,
 * EXEMPLARY, OR CONSEQUENTIAL DAMAGES (INCLUDING, BUT NOT LIMITED TO,
 * PROCUREMENT OF SUBSTITUTE GOODS OR SERVICES; LOSS OF USE, DATA, OR PROFITS;
 * OR BUSINESS INTERRUPTION) HOWEVER CAUSED AND ON ANY THEORY OF LIABILITY,
 * WHETHER IN CONTRACT, STRICT LIABILITY, OR TORT (INCLUDING NEGLIGENCE OR
 * OTHERWISE) ARISING IN ANY WAY OUT OF THE USE OF THIS SOFTWARE, EVEN IF
 * ADVISED OF THE POSSIBILITY OF SUCH DAMAGE.
 */

/**
 * @file
 * @brief Functions to initialize and interface directly with the PCIe device.
 *
 * @author Hugo Sadok <sadok@cmu.edu>
 */

#ifndef SOFTWARE_SRC_PCIE_H_
#define SOFTWARE_SRC_PCIE_H_

#include <endian.h>
#include <enso/helpers.h>
#include <enso/internals.h>
#include <netinet/ether.h>
#include <netinet/ip.h>

#include <string>

namespace enso {

/**
 * @brief Initializes the notification buffer pair.
 *
 * @param bdf BDF of the PCIe device to use.
 * @param bar PCIe BAR to use (set to -1 to automatically select one).
 * @param notification_buf_pair Notification buffer pair to initialize.
 * @param huge_page_prefix File prefix to use when allocating the huge pages.
 *
 * @return 0 on success, -1 on failure.
 */
int notification_buf_init(uint32_t bdf, int32_t bar,
                          struct NotificationBufPair* notification_buf_pair,
                          const std::string& huge_page_prefix);

/**
 * @brief Initializes an Enso Pipe.
 *
 * @param enso_pipe Enso Pipe to initialize.
 * @param notification_buf_pair Notification buffer pair to use.
 * @param fallback Whether the queues is a fallback queue or not.
 *
 * @return Pipe ID on success, -1 on failure.
 */
int enso_pipe_init(struct RxEnsoPipeInternal* enso_pipe,
                   struct NotificationBufPair* notification_buf_pair,
                   bool fallback);

<<<<<<< HEAD
uint32_t consume_rx_kernel(struct NotificationBufPair* notification_buf_pair,
                                  uint32_t &new_rx_tail, int32_t &pipe_id);
=======
/**
 * @brief Initializes an enso pipe and the notification buffer if needed.
 *
 * @deprecated This function is deprecated and will be removed in the future.
 */
int dma_init(struct NotificationBufPair* notification_buf_pair,
             struct RxEnsoPipeInternal* enso_pipe, uint32_t bdf, int32_t bar,
             const std::string& huge_page_prefix, bool fallback);

/**
 * @brief Gets latest tails for the pipes associated with the given
 * notification buffer.
 *
 * @param notification_buf_pair Notification buffer to get data from.
 * @return Number of notifications received.
 */
uint16_t get_new_tails(struct NotificationBufPair* notification_buf_pair);

/**
 * @brief Gets the next batch of data from the given Enso Pipe.
 *
 * @param enso_pipe Enso Pipe to get data from.
 * @param notification_buf_pair Notification buffer to get data from.
 * @param buf Pointer to the buffer where the data will be stored, it will be
 *            updated to point to the next available data.
 * @return Number of bytes received.
 */
uint32_t get_next_batch_from_queue(
    struct RxEnsoPipeInternal* enso_pipe,
    struct NotificationBufPair* notification_buf_pair, void** buf);
>>>>>>> ce19dfbf


void advance_pipe_kernel(struct NotificationBufPair* notification_buf_pair,
                        struct RxEnsoPipeInternal* enso_pipe, size_t len);

void fully_advance_pipe_kernel(struct RxEnsoPipeInternal* enso_pipe,
                               struct NotificationBufPair* notification_buf_pair);

/**
 * @brief Prefetches a given Enso Pipe.
 *
 * @param enso_pipe Enso pipe to prefetch.
 */
void prefetch_pipe(struct RxEnsoPipeInternal* enso_pipe,
                   struct NotificationBufPair* notification_buf_pair);

/**
 * @brief Sends data through a given queue.
 *
 * This function returns as soon as a transmission requests has been enqueued to
 * the TX notification buffer. That means that it is not safe to modify or
 * deallocate the buffer pointed by `phys_addr` right after it returns. Instead,
 * the caller must use `get_unreported_completions` to figure out when the
 * transmission is complete.
 *
 * This function currently blocks if there is not enough space in the
 * notification buffer.
 *
 * @param notification_buf_pair Notification buffer to send data through.
 * @param phys_addr Physical memory address of the data to be sent.
 * @param len Length, in bytes, of the data.
 *
 * @return number of bytes sent.
 */
uint32_t send_to_queue(struct NotificationBufPair* notification_buf_pair,
                       uint64_t phys_addr, uint32_t len);

/**
 * @brief Returns the number of transmission requests that were completed since
 * the last call to this function.
 *
 * Since transmissions are always completed in order, one can figure out which
 * transmissions were completed by keeping track of all the calls to
 * `send_to_queue`. There can be only up to `kMaxPendingTxRequests` requests
 * completed between two calls to `send_to_queue`. However, if `send` is called
 * multiple times, without calling `get_unreported_completions` the number of
 * completed requests can surpass `kMaxPendingTxRequests`.
 *
 * @param notification_buf_pair Notification buffer to get completions from.
 * @return number of transmission requests that were completed since the last
 *         call to this function.
 */
uint32_t get_unreported_completions(
    struct NotificationBufPair* notification_buf_pair);

/**
 * @brief Sends configuration to the NIC.
 *
 * @param notification_buf_pair The notification buffer pair to send the
 *                              configuration through.
 * @param config_notification The configuration notification to send. Must be
 *                            a config notification, i.e., signal >= 2.
 *
 * @return 0 on success, -1 on failure.
 */
int send_config(struct NotificationBufPair* notification_buf_pair,
                struct TxNotification* config_notification);

/**
 * @brief Get number of fallback queues currently in use.
 *
 * @param notification_buf_pair Notification buffer pair to use.
 *
 * @return Number of fallback queues currently in use or -1 on failure.
 */
int get_nb_fallback_queues(struct NotificationBufPair* notification_buf_pair);

/**
 * @brief Sets the round robin status for the device.
 *
 * @param notification_buf_pair Notification buffer pair to use.
 * @param round_robin Whether to enable or disable round robin.
 *
 * @return 0 on success, -1 on failure.
 */
int set_round_robin_status(struct NotificationBufPair* notification_buf_pair,
                           bool round_robin);

/**
 * @brief Gets the round robin status for the device.
 *
 * @param notification_buf_pair Notification buffer pair to use.
 *
 * @return 0 if round robin is disabled, 1 if round robin is enabled, -1 on
 *         failure.
 */
int get_round_robin_status(struct NotificationBufPair* notification_buf_pair);

/**
 * @brief Converts an address in the application's virtual address space to an
 *        address that can be used by the device (typically a physical address).
 *
 * @param notification_buf_pair Notification buffer pair to use.
 * @param virt_addr Virtual address to convert.
 * @return Converted address or 0 if the address cannot be translated.
 */
uint64_t get_dev_addr_from_virt_addr(
    struct NotificationBufPair* notification_buf_pair, void* virt_addr);

/**
 * @brief Frees the notification buffer pair.
 *
 * @param notification_buf_pair Notification buffer pair to free.
 */
void notification_buf_free(struct NotificationBufPair* notification_buf_pair);

/**
 * @brief Frees the Enso Pipe.
 *
 * @param notification_buf_pair Notification buffer pair to use.
 * @param enso_pipe Enso Pipe to free.
 * @param enso_pipe_id Hardware ID of the Enso Pipe to free.
 */
void enso_pipe_free(struct NotificationBufPair* notification_buf_pair,
                    struct RxEnsoPipeInternal* enso_pipe,
                    enso_pipe_id_t enso_pipe_id);

}  // namespace enso

#endif  // SOFTWARE_SRC_PCIE_H_<|MERGE_RESOLUTION|>--- conflicted
+++ resolved
@@ -77,42 +77,8 @@
                    struct NotificationBufPair* notification_buf_pair,
                    bool fallback);
 
-<<<<<<< HEAD
 uint32_t consume_rx_kernel(struct NotificationBufPair* notification_buf_pair,
                                   uint32_t &new_rx_tail, int32_t &pipe_id);
-=======
-/**
- * @brief Initializes an enso pipe and the notification buffer if needed.
- *
- * @deprecated This function is deprecated and will be removed in the future.
- */
-int dma_init(struct NotificationBufPair* notification_buf_pair,
-             struct RxEnsoPipeInternal* enso_pipe, uint32_t bdf, int32_t bar,
-             const std::string& huge_page_prefix, bool fallback);
-
-/**
- * @brief Gets latest tails for the pipes associated with the given
- * notification buffer.
- *
- * @param notification_buf_pair Notification buffer to get data from.
- * @return Number of notifications received.
- */
-uint16_t get_new_tails(struct NotificationBufPair* notification_buf_pair);
-
-/**
- * @brief Gets the next batch of data from the given Enso Pipe.
- *
- * @param enso_pipe Enso Pipe to get data from.
- * @param notification_buf_pair Notification buffer to get data from.
- * @param buf Pointer to the buffer where the data will be stored, it will be
- *            updated to point to the next available data.
- * @return Number of bytes received.
- */
-uint32_t get_next_batch_from_queue(
-    struct RxEnsoPipeInternal* enso_pipe,
-    struct NotificationBufPair* notification_buf_pair, void** buf);
->>>>>>> ce19dfbf
-
 
 void advance_pipe_kernel(struct NotificationBufPair* notification_buf_pair,
                         struct RxEnsoPipeInternal* enso_pipe, size_t len);
